--- conflicted
+++ resolved
@@ -17,8 +17,5 @@
 
 # Editors
 .vscode/
-<<<<<<< HEAD
 .idea/
-=======
-.local/
->>>>>>> 469b56c2
+.local/