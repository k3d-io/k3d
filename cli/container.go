package run

/*
 * The functions in this file take care of spinning up the
 * k3s server and worker containers as well as deleting them.
 */

import (
	"context"
	"fmt"
	"io"
	"io/ioutil"
	"log"
	"os"
	"time"

	"github.com/docker/docker/api/types"
	"github.com/docker/docker/api/types/container"
	"github.com/docker/docker/api/types/network"
	"github.com/docker/docker/client"
)

func startContainer(verbose bool, config *container.Config, hostConfig *container.HostConfig, networkingConfig *network.NetworkingConfig, containerName string) (string, error) {
	ctx := context.Background()

	docker, err := client.NewEnvClient()
	if err != nil {
		return "", fmt.Errorf("ERROR: couldn't create docker client\n%+v", err)
	}

	resp, err := docker.ContainerCreate(ctx, config, hostConfig, networkingConfig, containerName)
	if client.IsErrImageNotFound(err) {
		log.Printf("Pulling image %s...\n", config.Image)
		reader, err := docker.ImagePull(ctx, config.Image, types.ImagePullOptions{})
		if err != nil {
			return "", fmt.Errorf("ERROR: couldn't pull image %s\n%+v", config.Image, err)
		}
		defer reader.Close()
		if verbose {
			_, err := io.Copy(os.Stdout, reader)
			if err != nil {
				log.Printf("WARNING: couldn't get docker output\n%+v", err)
			}
		} else {
			_, err := io.Copy(ioutil.Discard, reader)
			if err != nil {
				log.Printf("WARNING: couldn't get docker output\n%+v", err)
			}
		}
		resp, err = docker.ContainerCreate(ctx, config, hostConfig, networkingConfig, containerName)
		if err != nil {
			return "", fmt.Errorf("ERROR: couldn't create container after pull %s\n%+v", containerName, err)
		}
	} else if err != nil {
		return "", fmt.Errorf("ERROR: couldn't create container %s\n%+v", containerName, err)
	}

	if err := docker.ContainerStart(ctx, resp.ID, types.ContainerStartOptions{}); err != nil {
		return "", err
	}

	return resp.ID, nil
}

func createServer(verbose bool, image string, apiPort string, args []string, env []string,
	name string, volumes []string, nodeToPortSpecMap map[string][]string, autoRestart bool) (string, error) {
	log.Printf("Creating server using %s...\n", image)

	containerLabels := make(map[string]string)
	containerLabels["app"] = "k3d"
	containerLabels["component"] = "server"
	containerLabels["created"] = time.Now().Format("2006-01-02 15:04:05")
	containerLabels["cluster"] = name

	containerName := GetContainerName("server", name, -1)

	// ports to be assigned to the server belong to roles
	// all, server or <server-container-name>
	serverPorts, err := MergePortSpecs(nodeToPortSpecMap, "server", containerName)
	if err != nil {
		return "", err
	}

	apiPortSpec := fmt.Sprintf("0.0.0.0:%s:%s/tcp", apiPort, apiPort)

	serverPorts = append(serverPorts, apiPortSpec)

	serverPublishedPorts, err := CreatePublishedPorts(serverPorts)
	if err != nil {
		log.Fatalf("Error: failed to parse port specs %+v \n%+v", serverPorts, err)
	}

	hostConfig := &container.HostConfig{
		PortBindings: serverPublishedPorts.PortBindings,
		Privileged:   true,
	}

<<<<<<< HEAD
	if len(volumes) > 0 {
=======
	if autoRestart {
		hostConfig.RestartPolicy.Name = "unless-stopped"
	}

	if len(volumes) > 0 && volumes[0] != "" {
>>>>>>> 3947baf3
		hostConfig.Binds = volumes
	}

	networkingConfig := &network.NetworkingConfig{
		EndpointsConfig: map[string]*network.EndpointSettings{
			name: {
				Aliases: []string{containerName},
			},
		},
	}

	config := &container.Config{
		Hostname:     containerName,
		Image:        image,
		Cmd:          append([]string{"server"}, args...),
		ExposedPorts: serverPublishedPorts.ExposedPorts,
		Env:          env,
		Labels:       containerLabels,
	}
	id, err := startContainer(verbose, config, hostConfig, networkingConfig, containerName)
	if err != nil {
		return "", fmt.Errorf("ERROR: couldn't create container %s\n%+v", containerName, err)
	}

	return id, nil
}

// createWorker creates/starts a k3s agent node that connects to the server
func createWorker(verbose bool, image string, args []string, env []string, name string, volumes []string,
	postfix int, serverPort string, nodeToPortSpecMap map[string][]string, portAutoOffset int, autoRestart bool) (string, error) {
	containerLabels := make(map[string]string)
	containerLabels["app"] = "k3d"
	containerLabels["component"] = "worker"
	containerLabels["created"] = time.Now().Format("2006-01-02 15:04:05")
	containerLabels["cluster"] = name

	containerName := GetContainerName("worker", name, postfix)

	env = append(env, fmt.Sprintf("K3S_URL=https://k3d-%s-server:%s", name, serverPort))

	// ports to be assigned to the server belong to roles
	// all, server or <server-container-name>
	workerPorts, err := MergePortSpecs(nodeToPortSpecMap, "worker", containerName)
	if err != nil {
		return "", err
	}
	workerPublishedPorts, err := CreatePublishedPorts(workerPorts)
	if err != nil {
		return "", err
	}
	if portAutoOffset > 0 {
		// TODO: add some checks before to print a meaningful log message saying that we cannot map multiple container ports
		// to the same host port without a offset
		workerPublishedPorts = workerPublishedPorts.Offset(postfix + portAutoOffset)
	}

	hostConfig := &container.HostConfig{
		Tmpfs: map[string]string{
			"/run":     "",
			"/var/run": "",
		},
		PortBindings: workerPublishedPorts.PortBindings,
		Privileged:   true,
	}

	if autoRestart {
		hostConfig.RestartPolicy.Name = "unless-stopped"
	}

	if len(volumes) > 0 && volumes[0] != "" {
		hostConfig.Binds = volumes
	}

	networkingConfig := &network.NetworkingConfig{
		EndpointsConfig: map[string]*network.EndpointSettings{
			name: {
				Aliases: []string{containerName},
			},
		},
	}

	config := &container.Config{
		Hostname:     containerName,
		Image:        image,
		Env:          env,
		Labels:       containerLabels,
		ExposedPorts: workerPublishedPorts.ExposedPorts,
	}

	id, err := startContainer(verbose, config, hostConfig, networkingConfig, containerName)
	if err != nil {
		return "", fmt.Errorf("ERROR: couldn't start container %s\n%+v", containerName, err)
	}

	return id, nil
}

// removeContainer tries to rm a container, selected by Docker ID, and does a rm -f if it fails (e.g. if container is still running)
func removeContainer(ID string) error {
	ctx := context.Background()
	docker, err := client.NewEnvClient()
	if err != nil {
		return fmt.Errorf("ERROR: couldn't create docker client\n%+v", err)
	}

	options := types.ContainerRemoveOptions{
		RemoveVolumes: true,
		Force:         true,
	}

	if err := docker.ContainerRemove(ctx, ID, options); err != nil {
		return fmt.Errorf("FAILURE: couldn't delete container [%s] -> %+v", ID, err)
	}
	return nil
}<|MERGE_RESOLUTION|>--- conflicted
+++ resolved
@@ -95,15 +95,11 @@
 		Privileged:   true,
 	}
 
-<<<<<<< HEAD
-	if len(volumes) > 0 {
-=======
 	if autoRestart {
 		hostConfig.RestartPolicy.Name = "unless-stopped"
 	}
 
-	if len(volumes) > 0 && volumes[0] != "" {
->>>>>>> 3947baf3
+	if len(volumes) > 0 {
 		hostConfig.Binds = volumes
 	}
 
