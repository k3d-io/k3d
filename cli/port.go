package run

import (
	"fmt"
	"strings"

	"github.com/docker/go-connections/nat"
	log "github.com/sirupsen/logrus"
)

<<<<<<< HEAD
// defaultNodes describes the type of nodes on which a port should be exposed by default
const defaultNodes = "server"

// mapping a node role to groups that should be applied to it
var nodeRuleGroupsMap = map[string][]string{
	"worker": {"all", "workers", "agents"},
	"server": {"all", "server", "master"},
=======
// PublishedPorts is a struct used for exposing container ports on the host system
type PublishedPorts struct {
	ExposedPorts map[nat.Port]struct{}
	PortBindings map[nat.Port][]nat.PortBinding
>>>>>>> 6d771a20
}

// mapNodesToPortSpecs maps nodes to portSpecs
func mapNodesToPortSpecs(specs []string, createdNodes []string) (map[string][]string, error) {

	if err := validatePortSpecs(specs); err != nil {
		return nil, err
	}

	// check node-specifier possibilitites
	possibleNodeSpecifiers := []string{"all", "workers", "server", "master"}
	possibleNodeSpecifiers = append(possibleNodeSpecifiers, createdNodes...)

	nodeToPortSpecMap := make(map[string][]string)

	for _, spec := range specs {
		nodes, portSpec := extractNodes(spec)

		if len(nodes) == 0 {
			nodes = append(nodes, defaultNodes)
		}

		for _, node := range nodes {
			// check if node-specifier is valid (either a role or a name) and append to list if matches
			nodeFound := false
			for _, name := range possibleNodeSpecifiers {
				if node == name {
					nodeFound = true
					nodeToPortSpecMap[node] = append(nodeToPortSpecMap[node], portSpec)
					break
				}
			}
			if !nodeFound {
				log.Warningf("Unknown node-specifier [%s] in port mapping entry [%s]", node, spec)
			}
		}
	}

	return nodeToPortSpecMap, nil
}

// CreatePublishedPorts is the factory function for PublishedPorts
func CreatePublishedPorts(specs []string) (*PublishedPorts, error) {
	if len(specs) == 0 {
		var newExposedPorts = make(map[nat.Port]struct{}, 1)
		var newPortBindings = make(map[nat.Port][]nat.PortBinding, 1)
		return &PublishedPorts{ExposedPorts: newExposedPorts, PortBindings: newPortBindings}, nil
	}

	newExposedPorts, newPortBindings, err := nat.ParsePortSpecs(specs)
	return &PublishedPorts{ExposedPorts: newExposedPorts, PortBindings: newPortBindings}, err
}

// validatePortSpecs matches the provided port specs against a set of rules to enable early exit if something is wrong
func validatePortSpecs(specs []string) error {
	for _, spec := range specs {
		atSplit := strings.Split(spec, "@")
		_, err := nat.ParsePortSpec(atSplit[0])
		if err != nil {
			return fmt.Errorf("Invalid port specification [%s] in port mapping [%s]\n%+v", atSplit[0], spec, err)
		}
		if len(atSplit) > 0 {
			for i := 1; i < len(atSplit); i++ {
				if err := ValidateHostname(atSplit[i]); err != nil {
					return fmt.Errorf("Invalid node-specifier [%s] in port mapping [%s]\n%+v", atSplit[i], spec, err)
				}
			}
		}
	}
	return nil
}

// extractNodes separates the node specification from the actual port specs
func extractNodes(spec string) ([]string, string) {
	// extract nodes
	nodes := []string{}
	atSplit := strings.Split(spec, "@")
	portSpec := atSplit[0]
	if len(atSplit) > 1 {
		nodes = atSplit[1:]
	}
	if len(nodes) == 0 {
		nodes = append(nodes, defaultNodes)
	}
	return nodes, portSpec
}

// Offset creates a new PublishedPort structure, with all host ports are changed by a fixed  'offset'
func (p PublishedPorts) Offset(offset int) *PublishedPorts {
	var newExposedPorts = make(map[nat.Port]struct{}, len(p.ExposedPorts))
	var newPortBindings = make(map[nat.Port][]nat.PortBinding, len(p.PortBindings))

	for k, v := range p.ExposedPorts {
		newExposedPorts[k] = v
	}

	for k, v := range p.PortBindings {
		bindings := make([]nat.PortBinding, len(v))
		for i, b := range v {
			port, _ := nat.ParsePort(b.HostPort)
			bindings[i].HostIP = b.HostIP
			bindings[i].HostPort = fmt.Sprintf("%d", port*offset)
		}
		newPortBindings[k] = bindings
	}

	return &PublishedPorts{ExposedPorts: newExposedPorts, PortBindings: newPortBindings}
}

// AddPort creates a new PublishedPort struct with one more port, based on 'portSpec'
func (p *PublishedPorts) AddPort(portSpec string) (*PublishedPorts, error) {
	portMappings, err := nat.ParsePortSpec(portSpec)
	if err != nil {
		return nil, err
	}

	var newExposedPorts = make(map[nat.Port]struct{}, len(p.ExposedPorts)+1)
	var newPortBindings = make(map[nat.Port][]nat.PortBinding, len(p.PortBindings)+1)

	// Populate the new maps
	for k, v := range p.ExposedPorts {
		newExposedPorts[k] = v
	}

	for k, v := range p.PortBindings {
		newPortBindings[k] = v
	}

	// Add new ports
	for _, portMapping := range portMappings {
		port := portMapping.Port
		if _, exists := newExposedPorts[port]; !exists {
			newExposedPorts[port] = struct{}{}
		}

		bslice, exists := newPortBindings[port]
		if !exists {
			bslice = []nat.PortBinding{}
		}
		newPortBindings[port] = append(bslice, portMapping.Binding)
	}

	return &PublishedPorts{ExposedPorts: newExposedPorts, PortBindings: newPortBindings}, nil
}

// MergePortSpecs merges published ports for a given node
func MergePortSpecs(nodeToPortSpecMap map[string][]string, role, name string) ([]string, error) {

	portSpecs := []string{}

	// add portSpecs according to node role
	for _, group := range nodeRuleGroupsMap[role] {
		for _, v := range nodeToPortSpecMap[group] {
			exists := false
			for _, i := range portSpecs {
				if v == i {
					exists = true
				}
			}
			if !exists {
				portSpecs = append(portSpecs, v)
			}
		}
	}

	// add portSpecs according to node name
	for _, v := range nodeToPortSpecMap[name] {
		exists := false
		for _, i := range portSpecs {
			if v == i {
				exists = true
			}
		}
		if !exists {
			portSpecs = append(portSpecs, v)
		}
	}

	return portSpecs, nil
}<|MERGE_RESOLUTION|>--- conflicted
+++ resolved
@@ -7,22 +7,6 @@
 	"github.com/docker/go-connections/nat"
 	log "github.com/sirupsen/logrus"
 )
-
-<<<<<<< HEAD
-// defaultNodes describes the type of nodes on which a port should be exposed by default
-const defaultNodes = "server"
-
-// mapping a node role to groups that should be applied to it
-var nodeRuleGroupsMap = map[string][]string{
-	"worker": {"all", "workers", "agents"},
-	"server": {"all", "server", "master"},
-=======
-// PublishedPorts is a struct used for exposing container ports on the host system
-type PublishedPorts struct {
-	ExposedPorts map[nat.Port]struct{}
-	PortBindings map[nat.Port][]nat.PortBinding
->>>>>>> 6d771a20
-}
 
 // mapNodesToPortSpecs maps nodes to portSpecs
 func mapNodesToPortSpecs(specs []string, createdNodes []string) (map[string][]string, error) {
