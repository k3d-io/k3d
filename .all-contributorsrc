{
  "files": [
    "README.md"
  ],
  "imageSize": 100,
  "commit": false,
  "contributors": [
    {
      "login": "iwilltry42",
      "name": "Thorsten Klein",
      "avatar_url": "https://avatars3.githubusercontent.com/u/25345277?v=4",
      "profile": "https://twitter.com/iwilltry42",
      "contributions": [
        "code",
        "doc",
        "ideas",
        "maintenance"
      ]
    },
    {
      "login": "zeerorg",
      "name": "Rishabh Gupta",
      "avatar_url": "https://avatars0.githubusercontent.com/u/13547997?v=4",
      "profile": "https://blog.zeerorg.site/",
      "contributions": [
        "ideas",
        "code"
      ]
    },
    {
      "login": "louiznk",
      "name": "Louis Tournayre",
      "avatar_url": "https://avatars3.githubusercontent.com/u/25585516?v=4",
      "profile": "http://www.zenika.com",
      "contributions": [
        "doc"
      ]
    },
    {
      "login": "lionelnicolas",
      "name": "Lionel Nicolas",
      "avatar_url": "https://avatars3.githubusercontent.com/u/6538664?v=4",
      "profile": "https://github.com/lionelnicolas",
      "contributions": [
        "code"
      ]
    },
    {
      "login": "toonsevrin",
      "name": "Toon Sevrin",
      "avatar_url": "https://avatars1.githubusercontent.com/u/5507199?v=4",
      "profile": "https://github.com/toonsevrin.keys",
      "contributions": [
        "code"
      ]
    },
    {
<<<<<<< HEAD
      "login": "dhoppe",
      "name": "Dennis Hoppe",
      "avatar_url": "https://avatars3.githubusercontent.com/u/1111056?v=4",
      "profile": "http://debian-solutions.de",
      "contributions": [
        "doc",
        "example"
=======
      "login": "JohnnyCrazy",
      "name": "Jonas Dellinger",
      "avatar_url": "https://avatars0.githubusercontent.com/u/3109892?v=4",
      "profile": "https://dellinger.dev",
      "contributions": [
        "infra"
      ]
    },
    {
      "login": "markrexwinkel",
      "name": "markrexwinkel",
      "avatar_url": "https://avatars2.githubusercontent.com/u/10704814?v=4",
      "profile": "https://github.com/markrexwinkel",
      "contributions": [
        "doc"
>>>>>>> 16496216
      ]
    }
  ],
  "contributorsPerLine": 7,
  "projectName": "k3d",
  "projectOwner": "rancher",
  "repoType": "github",
  "repoHost": "https://github.com",
  "skipCi": true
}<|MERGE_RESOLUTION|>--- conflicted
+++ resolved
@@ -55,7 +55,6 @@
       ]
     },
     {
-<<<<<<< HEAD
       "login": "dhoppe",
       "name": "Dennis Hoppe",
       "avatar_url": "https://avatars3.githubusercontent.com/u/1111056?v=4",
@@ -63,7 +62,9 @@
       "contributions": [
         "doc",
         "example"
-=======
+      ]
+    },
+    {
       "login": "JohnnyCrazy",
       "name": "Jonas Dellinger",
       "avatar_url": "https://avatars0.githubusercontent.com/u/3109892?v=4",
@@ -79,7 +80,6 @@
       "profile": "https://github.com/markrexwinkel",
       "contributions": [
         "doc"
->>>>>>> 16496216
       ]
     }
   ],
