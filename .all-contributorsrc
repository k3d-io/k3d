{
  "files": [
    "README.md"
  ],
  "imageSize": 100,
  "commit": false,
  "contributors": [
    {
      "login": "iwilltry42",
      "name": "Thorsten Klein",
      "avatar_url": "https://avatars3.githubusercontent.com/u/25345277?v=4",
      "profile": "https://twitter.com/iwilltry42",
      "contributions": [
        "code",
        "doc",
        "ideas",
        "maintenance"
      ]
    },
    {
      "login": "zeerorg",
      "name": "Rishabh Gupta",
      "avatar_url": "https://avatars0.githubusercontent.com/u/13547997?v=4",
      "profile": "https://blog.zeerorg.site/",
      "contributions": [
        "ideas",
        "code"
      ]
    },
    {
      "login": "louiznk",
      "name": "Louis Tournayre",
      "avatar_url": "https://avatars3.githubusercontent.com/u/25585516?v=4",
      "profile": "http://www.zenika.com",
      "contributions": [
        "doc"
      ]
    },
    {
      "login": "lionelnicolas",
      "name": "Lionel Nicolas",
      "avatar_url": "https://avatars3.githubusercontent.com/u/6538664?v=4",
      "profile": "https://github.com/lionelnicolas",
      "contributions": [
        "code"
      ]
    },
    {
      "login": "toonsevrin",
      "name": "Toon Sevrin",
      "avatar_url": "https://avatars1.githubusercontent.com/u/5507199?v=4",
      "profile": "https://github.com/toonsevrin.keys",
      "contributions": [
        "code"
      ]
    },
    {
      "login": "dhoppe",
      "name": "Dennis Hoppe",
      "avatar_url": "https://avatars3.githubusercontent.com/u/1111056?v=4",
      "profile": "http://debian-solutions.de",
      "contributions": [
        "doc",
        "example"
      ]
    },
    {
      "login": "JohnnyCrazy",
      "name": "Jonas Dellinger",
      "avatar_url": "https://avatars0.githubusercontent.com/u/3109892?v=4",
      "profile": "https://dellinger.dev",
      "contributions": [
        "infra"
      ]
    },
    {
      "login": "markrexwinkel",
      "name": "markrexwinkel",
      "avatar_url": "https://avatars2.githubusercontent.com/u/10704814?v=4",
      "profile": "https://github.com/markrexwinkel",
      "contributions": [
        "doc"
      ]
    },
    {
      "login": "inercia",
      "name": "Alvaro",
      "avatar_url": "https://avatars2.githubusercontent.com/u/1841612?v=4",
      "profile": "http://inerciatech.com/",
      "contributions": [
        "code",
        "ideas",
        "plugin"
      ]
    },
    {
      "login": "nunix",
      "name": "Nuno do Carmo",
      "avatar_url": "https://avatars2.githubusercontent.com/u/905874?v=4",
      "profile": "http://wsl.dev",
      "contributions": [
        "content",
        "tutorial",
        "question"
      ]
    },
    {
      "login": "erwinkersten",
      "name": "Erwin Kersten",
      "avatar_url": "https://avatars0.githubusercontent.com/u/4391121?v=4",
      "profile": "https://github.com/erwinkersten",
      "contributions": [
        "doc"
      ]
    },
    {
      "login": "searsaw",
      "name": "Alex Sears",
      "avatar_url": "https://avatars.githubusercontent.com/u/3712883?v=4",
      "profile": "http://www.alexsears.com",
      "contributions": [
        "doc"
      ]
    },
    {
      "login": "Shanduur",
      "name": "Mateusz Urbanek",
      "avatar_url": "https://avatars.githubusercontent.com/u/32583062?v=4",
      "profile": "http://shanduur.github.io",
      "contributions": [
        "code"
      ]
    },
    {
      "login": "benjaminjb",
      "name": "Benjamin Blattberg",
      "avatar_url": "https://avatars.githubusercontent.com/u/4651855?v=4",
      "profile": "https://github.com/benjaminjb",
      "contributions": [
        "code"
      ]
    },
    {
      "login": "sbaier1",
      "name": "Simon Baier",
      "avatar_url": "https://avatars.githubusercontent.com/u/20339314?v=4",
      "profile": "https://github.com/sbaier1",
      "contributions": [
        "code"
      ]
    },
    {
      "login": "serverwentdown",
      "name": "Ambrose Chua",
      "avatar_url": "https://avatars.githubusercontent.com/u/1705906?v=4",
      "profile": "https://ambrose.website",
      "contributions": [
        "code"
      ]
    },
    {
      "login": "erikgb",
      "name": "Erik Godding Boye",
      "avatar_url": "https://avatars.githubusercontent.com/u/1142578?v=4",
      "profile": "https://www.zenior.no/",
      "contributions": [
        "code"
      ]
    },
    {
      "login": "ethinx",
      "name": "York Wong",
      "avatar_url": "https://avatars.githubusercontent.com/u/965612?v=4",
      "profile": "https://github.com/ethinx",
      "contributions": [
        "code"
      ]
    },
    {
      "login": "gonzalesraul",
      "name": "Raul Gonzales",
      "avatar_url": "https://avatars.githubusercontent.com/u/7568984?v=4",
      "profile": "https://github.com/gonzalesraul",
      "contributions": [
        "code",
        "doc"
      ]
    },
    {
      "login": "devholic",
      "name": "Sunghoon Kang",
      "avatar_url": "https://avatars.githubusercontent.com/u/6194958?v=4",
      "profile": "https://hoon.dev",
      "contributions": [
        "code"
      ]
    },
    {
      "login": "kameshsampath",
      "name": "Kamesh Sampath",
      "avatar_url": "https://avatars.githubusercontent.com/u/947745?v=4",
      "profile": "https://blogs.kameshs.dev",
      "contributions": [
        "code"
      ]
    },
    {
      "login": "arikmaor",
      "name": "Arik Maor",
      "avatar_url": "https://avatars.githubusercontent.com/u/1926243?v=4",
      "profile": "https://github.com/arikmaor",
      "contributions": [
        "code",
        "tutorial",
        "example"
      ]
    },
    {
      "login": "dgershman",
      "name": "Danny Gershman",
      "avatar_url": "https://avatars.githubusercontent.com/u/1850811?v=4",
      "profile": "https://radiusmethod.com",
      "contributions": [
        "code"
      ]
    },
    {
      "login": "stopanko",
      "name": "stopanko",
      "avatar_url": "https://avatars.githubusercontent.com/u/3759349?v=4",
      "profile": "https://github.com/stopanko",
      "contributions": [
        "financial"
      ]
    },
    {
<<<<<<< HEAD
      "login": "dbreyfogle",
      "name": "Danny Breyfogle",
      "avatar_url": "https://avatars.githubusercontent.com/u/27653146?v=4",
      "profile": "https://github.com/dbreyfogle",
      "contributions": [
=======
      "login": "aabouzaid",
      "name": "Ahmed AbouZaid",
      "avatar_url": "https://avatars.githubusercontent.com/u/6760103?v=4",
      "profile": "https://tech.aabouzaid.com/",
      "contributions": [
        "ideas",
        "code",
>>>>>>> 9905ba23
        "doc"
      ]
    }
  ],
  "contributorsPerLine": 7,
  "projectName": "k3d",
  "projectOwner": "k3d-io",
  "repoType": "github",
  "repoHost": "https://github.com",
  "skipCi": true,
  "commitConvention": "angular",
  "commitType": "docs"
}<|MERGE_RESOLUTION|>--- conflicted
+++ resolved
@@ -234,13 +234,15 @@
       ]
     },
     {
-<<<<<<< HEAD
       "login": "dbreyfogle",
       "name": "Danny Breyfogle",
       "avatar_url": "https://avatars.githubusercontent.com/u/27653146?v=4",
       "profile": "https://github.com/dbreyfogle",
       "contributions": [
-=======
+        "doc"
+        ]
+    },
+    {
       "login": "aabouzaid",
       "name": "Ahmed AbouZaid",
       "avatar_url": "https://avatars.githubusercontent.com/u/6760103?v=4",
@@ -248,7 +250,6 @@
       "contributions": [
         "ideas",
         "code",
->>>>>>> 9905ba23
         "doc"
       ]
     }
