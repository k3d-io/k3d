--- conflicted
+++ resolved
@@ -522,10 +522,7 @@
 		$2 ~ /^CAP_/ ||
 		$2 ~ /^CP_/ ||
 		$2 ~ /^CPUSTATES$/ ||
-<<<<<<< HEAD
-=======
 		$2 ~ /^CTLIOCGINFO$/ ||
->>>>>>> db0b929e
 		$2 ~ /^ALG_/ ||
 		$2 ~ /^FI(CLONE|DEDUPERANGE)/ ||
 		$2 ~ /^FS_(POLICY_FLAGS|KEY_DESC|ENCRYPTION_MODE|[A-Z0-9_]+_KEY_SIZE)/ ||
