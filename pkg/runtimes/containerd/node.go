/*
Copyright © 2020 The k3d Author(s)

Permission is hereby granted, free of charge, to any person obtaining a copy
of this software and associated documentation files (the "Software"), to deal
in the Software without restriction, including without limitation the rights
to use, copy, modify, merge, publish, distribute, sublicense, and/or sell
copies of the Software, and to permit persons to whom the Software is
furnished to do so, subject to the following conditions:

The above copyright notice and this permission notice shall be included in
all copies or substantial portions of the Software.

THE SOFTWARE IS PROVIDED "AS IS", WITHOUT WARRANTY OF ANY KIND, EXPRESS OR
IMPLIED, INCLUDING BUT NOT LIMITED TO THE WARRANTIES OF MERCHANTABILITY,
FITNESS FOR A PARTICULAR PURPOSE AND NONINFRINGEMENT. IN NO EVENT SHALL THE
AUTHORS OR COPYRIGHT HOLDERS BE LIABLE FOR ANY CLAIM, DAMAGES OR OTHER
LIABILITY, WHETHER IN AN ACTION OF CONTRACT, TORT OR OTHERWISE, ARISING FROM,
OUT OF OR IN CONNECTION WITH THE SOFTWARE OR THE USE OR OTHER DEALINGS IN
THE SOFTWARE.
*/

package containerd

import (
	"context"
	"io"
	"time"

	"github.com/containerd/containerd"
	"github.com/containerd/containerd/containers"
	k3d "github.com/rancher/k3d/pkg/types"
	log "github.com/sirupsen/logrus"
)

// CreateNode creates a new k3d node
func (d Containerd) CreateNode(ctx context.Context, node *k3d.Node) error {
	// create containerd client
	clientOpts := []containerd.ClientOpt{
		containerd.WithDefaultNamespace("k3d"),
	}
	client, err := containerd.New("/run/containerd/containerd.sock", clientOpts...) // TODO: this is the default address on UNIX, different on Windows
	if err != nil {
		log.Errorln("Failed to create containerd client")
		return err
	}

	// create container
	newContainerOpts := []containerd.NewContainerOpts{
		func(ctx context.Context, _ *containerd.Client, c *containers.Container) error {
			c.Image = node.Image
			c.Labels = node.Labels
			return nil
		},
	}
	container, err := client.NewContainer(ctx, node.Name, newContainerOpts...)
	if err != nil {
		log.Errorln("Couldn't create container")
		return err
	}

	/*
		// start container
		task, err := container.NewTask(ctx, cio.NewCreator()) // TODO: how the hell does this work?
		if err != nil {
			log.Errorln("Failed to create task in container", container.ID)
			return err
		}

		task.Start(ctx)
	*/

	log.Infoln("Created container with ID", container.ID())
	return nil
}

// DeleteNode deletes an existing k3d node
func (d Containerd) DeleteNode(ctx context.Context, node *k3d.Node) error {
	clientOpts := []containerd.ClientOpt{
		containerd.WithDefaultNamespace("k3d"),
	}
	client, err := containerd.New("/run/containerd/containerd.sock", clientOpts...) // TODO: this is the default address on UNIX, different on Windows
	if err != nil {
		log.Errorln("Failed to create containerd client")
		return err
	}

	container, err := client.LoadContainer(ctx, node.Name)
	if err != nil {
		log.Errorln("Couldn't load container", node.Name)
		return err
	}
	if err = container.Delete(ctx, []containerd.DeleteOpts{}...); err != nil {
		log.Errorln("Failed to delete container", container.ID)
		return err
	}

	return nil
}

// StartNode starts an existing node
func (d Containerd) StartNode(ctx context.Context, node *k3d.Node) error {
	return nil // TODO: fill
}

// StopNode stops an existing node
func (d Containerd) StopNode(ctx context.Context, node *k3d.Node) error {
	return nil // TODO: fill
}

func (d Containerd) GetNodesByLabel(ctx context.Context, labels map[string]string) ([]*k3d.Node, error) {
	return nil, nil
}

// GetNode tries to get a node container by its name
func (d Containerd) GetNode(ctx context.Context, node *k3d.Node) (*k3d.Node, error) {
	return nil, nil
}

// GetNodeLogs returns the logs from a given node
<<<<<<< HEAD
func (d Containerd) GetNodeLogs(ctx context.Context, node *k3d.Node) (io.ReadCloser, error) {
=======
func (d Containerd) GetNodeLogs(node *k3d.Node, since time.Time) (io.ReadCloser, error) {
>>>>>>> 637c48e6
	return nil, nil
}

// ExecInNode execs a command inside a node
func (d Containerd) ExecInNode(ctx context.Context, node *k3d.Node, cmd []string) error {
	return nil
}<|MERGE_RESOLUTION|>--- conflicted
+++ resolved
@@ -118,11 +118,7 @@
 }
 
 // GetNodeLogs returns the logs from a given node
-<<<<<<< HEAD
-func (d Containerd) GetNodeLogs(ctx context.Context, node *k3d.Node) (io.ReadCloser, error) {
-=======
-func (d Containerd) GetNodeLogs(node *k3d.Node, since time.Time) (io.ReadCloser, error) {
->>>>>>> 637c48e6
+func (d Containerd) GetNodeLogs(ctx context.Context, node *k3d.Node, since time.Time) (io.ReadCloser, error) {
 	return nil, nil
 }
 
