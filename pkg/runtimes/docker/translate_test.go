--- conflicted
+++ resolved
@@ -58,11 +58,7 @@
 			Cmd:      []string{"server", "--https-listen-port=6443", "--some-boolflag"},
 			Labels:   map[string]string{k3d.LabelRole: string(k3d.ServerRole), "test_key_1": "test_val_1"},
 			ExposedPorts: nat.PortSet{
-<<<<<<< HEAD
 				"6443/tcp": struct{}{},
-=======
-				"6443/tcp": {},
->>>>>>> b5eeda74
 			},
 		},
 		HostConfig: container.HostConfig{
@@ -70,17 +66,10 @@
 			RestartPolicy: container.RestartPolicy{
 				Name: "unless-stopped",
 			},
-<<<<<<< HEAD
-			Init:       &[]bool{true}[0],
-			Privileged: true,
-			Tmpfs:      map[string]string{"/run": "", "/var/run": ""},
-			PortBindings: map[nat.Port][]nat.PortBinding{
-=======
 			Init:       &init,
 			Privileged: true,
 			Tmpfs:      map[string]string{"/run": "", "/var/run": ""},
 			PortBindings: nat.PortMap{
->>>>>>> b5eeda74
 				"6443/tcp": {
 					{
 						HostIP:   "0.0.0.0",
@@ -91,11 +80,7 @@
 		},
 		NetworkingConfig: network.NetworkingConfig{
 			EndpointsConfig: map[string]*network.EndpointSettings{
-<<<<<<< HEAD
-				"": &network.EndpointSettings{},
-=======
 				"": {},
->>>>>>> b5eeda74
 			},
 		},
 	}
