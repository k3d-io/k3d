/*
Copyright © 2020 The k3d Author(s)

Permission is hereby granted, free of charge, to any person obtaining a copy
of this software and associated documentation files (the "Software"), to deal
in the Software without restriction, including without limitation the rights
to use, copy, modify, merge, publish, distribute, sublicense, and/or sell
copies of the Software, and to permit persons to whom the Software is
furnished to do so, subject to the following conditions:

The above copyright notice and this permission notice shall be included in
all copies or substantial portions of the Software.

THE SOFTWARE IS PROVIDED "AS IS", WITHOUT WARRANTY OF ANY KIND, EXPRESS OR
IMPLIED, INCLUDING BUT NOT LIMITED TO THE WARRANTIES OF MERCHANTABILITY,
FITNESS FOR A PARTICULAR PURPOSE AND NONINFRINGEMENT. IN NO EVENT SHALL THE
AUTHORS OR COPYRIGHT HOLDERS BE LIABLE FOR ANY CLAIM, DAMAGES OR OTHER
LIABILITY, WHETHER IN AN ACTION OF CONTRACT, TORT OR OTHERWISE, ARISING FROM,
OUT OF OR IN CONNECTION WITH THE SOFTWARE OR THE USE OR OTHER DEALINGS IN
THE SOFTWARE.
*/

package cluster

import (
	"bytes"
	"context"
	"fmt"
	"strings"
	"time"

	"github.com/imdario/mergo"
	"github.com/rancher/k3d/pkg/runtimes"
	k3d "github.com/rancher/k3d/pkg/types"
	log "github.com/sirupsen/logrus"
)

// AddNodeToCluster adds a node to an existing cluster
func AddNodeToCluster(ctx context.Context, runtime runtimes.Runtime, node *k3d.Node, cluster *k3d.Cluster) error {
	cluster, err := GetCluster(ctx, runtime, cluster)
	if err != nil {
		log.Errorf("Failed to find specified cluster '%s'", cluster.Name)
		return err
	}

	log.Debugf("Adding node to cluster %+v", cluster)

	// network
	node.Network = cluster.Network.Name

	// skeleton
	node.Labels = map[string]string{}
	node.Env = []string{}

	// copy labels and env vars from a similar node in the selected cluster
	var chosenNode *k3d.Node
	for _, existingNode := range cluster.Nodes {
		if existingNode.Role == node.Role {
			chosenNode = existingNode
			break
		}
	}
	// if we didn't find a node with the same role in the cluster, just choose any other node
	if chosenNode == nil {
		log.Debugf("Didn't find node with role '%s' in cluster '%s'. Choosing any other node...", node.Role, cluster.Name)
		for _, existingNode := range cluster.Nodes {
			if existingNode.Role != k3d.LoadBalancerRole { // any role except for the LoadBalancer role
				chosenNode = existingNode
				break
			}
		}
	}

	// get node details
	chosenNode, err = GetNode(ctx, runtime, chosenNode)
	if err != nil {
		return err
	}

	log.Debugf("Copying configuration from existing node %+v", chosenNode)

	// merge node config of new node into existing node config
	if err := mergo.MergeWithOverwrite(chosenNode, *node); err != nil {
		log.Errorln("Failed to merge new node config into existing node config")
		return err
	}

	node = chosenNode

	log.Debugf("Resulting node %+v", node)

	k3sURLFound := false
	for _, envVar := range node.Env {
		if strings.HasPrefix(envVar, "K3S_URL") {
			k3sURLFound = true
			break
		}
	}
	if !k3sURLFound {
		if url, ok := node.Labels["k3d.cluster.url"]; ok {
			node.Env = append(node.Env, fmt.Sprintf("K3S_URL=%s", url))
		} else {
			log.Warnln("Failed to find K3S_URL value!")
		}
	}

	if err := CreateNode(ctx, runtime, node); err != nil {
		return err
	}

	// if it's a master node, then update the loadbalancer configuration to include it
	if node.Role == k3d.MasterRole {
		if err := AddMasterToLoadBalancer(ctx, runtime, cluster, node); err != nil {
			log.Errorln("Failed to add new master node to cluster loadbalancer")
			return err
		}
	}

	return nil
}

// CreateNodes creates a list of nodes
func CreateNodes(ctx context.Context, runtime runtimes.Runtime, nodes []*k3d.Node) { // TODO: pass `--atomic` flag, so we stop and return an error if any node creation fails?
	for _, node := range nodes {
		if err := CreateNode(ctx, runtime, node); err != nil {
			log.Error(err)
		}
	}
}

// CreateNode creates a new containerized k3s node
func CreateNode(ctx context.Context, runtime runtimes.Runtime, node *k3d.Node) error {
	log.Debugf("Creating node from spec\n%+v", node)

	/*
	 * CONFIGURATION
	 */

	/* global node configuration (applies for any node role) */

	// ### Labels ###
	labels := make(map[string]string)
	for k, v := range k3d.DefaultObjectLabels {
		labels[k] = v
	}
	for k, v := range node.Labels {
		labels[k] = v
	}
	node.Labels = labels
	// second most important: the node role label
	node.Labels["k3d.role"] = string(node.Role)

	// ### Environment ###
	node.Env = append(node.Env, k3d.DefaultNodeEnv...) // append default node env vars

	// specify options depending on node role
	if node.Role == k3d.WorkerRole { // TODO: check here AND in CLI or only here?
		if err := patchWorkerSpec(node); err != nil {
			return err
		}
	} else if node.Role == k3d.MasterRole {
		if err := patchMasterSpec(node); err != nil {
			return err
		}
	}

	/*
	 * CREATION
	 */
	if err := runtime.CreateNode(ctx, node); err != nil {
		return err
	}

	return nil
}

// DeleteNode deletes an existing node
func DeleteNode(ctx context.Context, runtime runtimes.Runtime, node *k3d.Node) error {

	if err := runtime.DeleteNode(ctx, node); err != nil {
		log.Error(err)
	}
	return nil
}

// patchWorkerSpec adds worker node specific settings to a node
func patchWorkerSpec(node *k3d.Node) error {
	if node.Cmd == nil {
		node.Cmd = []string{"agent"}
	}
	return nil
}

// patchMasterSpec adds worker node specific settings to a node
func patchMasterSpec(node *k3d.Node) error {

	// command / arguments
	if node.Cmd == nil {
		node.Cmd = []string{"server"}
	}

	// Add labels and TLS SAN for the exposed API
	// FIXME: For now, the labels concerning the API on the master nodes are only being used for configuring the kubeconfig
	node.Labels["k3d.master.api.hostIP"] = node.MasterOpts.ExposeAPI.HostIP // TODO: maybe get docker machine IP here
	node.Labels["k3d.master.api.host"] = node.MasterOpts.ExposeAPI.Host
	node.Labels["k3d.master.api.port"] = node.MasterOpts.ExposeAPI.Port

	node.Args = append(node.Args, "--tls-san", node.MasterOpts.ExposeAPI.Host) // add TLS SAN for non default host name

	return nil
}

// GetNodes returns a list of all existing clusters
func GetNodes(ctx context.Context, runtime runtimes.Runtime) ([]*k3d.Node, error) {
	nodes, err := runtime.GetNodesByLabel(ctx, k3d.DefaultObjectLabels)
	if err != nil {
		log.Errorln("Failed to get nodes")
		return nil, err
	}

	return nodes, nil
}

// GetNode returns a node matching the specified node fields
func GetNode(ctx context.Context, runtime runtimes.Runtime, node *k3d.Node) (*k3d.Node, error) {
	// get node
	node, err := runtime.GetNode(ctx, node)
	if err != nil {
		log.Errorf("Failed to get node '%s'", node.Name)
	}

	return node, nil
}

// WaitForNodeLogMessage follows the logs of a node container and returns if it finds a specific line in there (or timeout is reached)
func WaitForNodeLogMessage(ctx context.Context, runtime runtimes.Runtime, node *k3d.Node, message string, since time.Time) error {
	for {
		select {
		case <-ctx.Done():
			return ctx.Err()
		default:
		}

		// read the logs
<<<<<<< HEAD
		out, err := runtime.GetNodeLogs(ctx, node)
=======
		out, err := runtime.GetNodeLogs(node, since)
>>>>>>> 637c48e6
		if err != nil {
			if out != nil {
				out.Close()
			}
			log.Errorf("Failed waiting for log message '%s' from node '%s'", message, node.Name)
			return err
		}
		defer out.Close()

		buf := new(bytes.Buffer)
		nRead, _ := buf.ReadFrom(out)
		out.Close()
		output := buf.String()

		// check if we can find the specified line in the log
		if nRead > 0 && strings.Contains(output, message) {
			break
		}
	}
	time.Sleep(500 * time.Millisecond) // wait for half a second to avoid overloading docker (error `socket: too many open files`)
	log.Debugf("Finished waiting for log message '%s' from node '%s'", message, node.Name)
	return nil
}<|MERGE_RESOLUTION|>--- conflicted
+++ resolved
@@ -242,11 +242,7 @@
 		}
 
 		// read the logs
-<<<<<<< HEAD
-		out, err := runtime.GetNodeLogs(ctx, node)
-=======
-		out, err := runtime.GetNodeLogs(node, since)
->>>>>>> 637c48e6
+		out, err := runtime.GetNodeLogs(ctx, node, since)
 		if err != nil {
 			if out != nil {
 				out.Close()
