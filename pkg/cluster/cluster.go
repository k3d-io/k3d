--- conflicted
+++ resolved
@@ -45,22 +45,15 @@
 // - some containerized k3s nodes
 // - a docker network
 func ClusterCreate(ctx context.Context, runtime k3drt.Runtime, cluster *k3d.Cluster) error {
-<<<<<<< HEAD
-	if cluster.ClusterCreateOpts.Timeout > 0*time.Second {
-		var cancel context.CancelFunc
-		ctx, cancel = context.WithTimeout(ctx, cluster.ClusterCreateOpts.Timeout)
-		defer cancel()
-=======
 	clusterCreateCtx := ctx
 	clusterPrepCtx := ctx
-	if cluster.CreateClusterOpts.Timeout > 0*time.Second {
+	if cluster.ClusterCreateOpts.Timeout > 0*time.Second {
 		var cancelClusterCreateCtx context.CancelFunc
 		var cancelClusterPrepCtx context.CancelFunc
-		clusterCreateCtx, cancelClusterCreateCtx = context.WithTimeout(ctx, cluster.CreateClusterOpts.Timeout)
-		clusterPrepCtx, cancelClusterPrepCtx = context.WithTimeout(ctx, cluster.CreateClusterOpts.Timeout)
+		clusterCreateCtx, cancelClusterCreateCtx = context.WithTimeout(ctx, cluster.ClusterCreateOpts.Timeout)
+		clusterPrepCtx, cancelClusterPrepCtx = context.WithTimeout(ctx, cluster.ClusterCreateOpts.Timeout)
 		defer cancelClusterCreateCtx()
 		defer cancelClusterPrepCtx()
->>>>>>> b5eeda74
 	}
 
 	/*
@@ -264,22 +257,11 @@
 		}
 
 		// asynchronously wait for this server node to be ready (by checking the logs for a specific log mesage)
-<<<<<<< HEAD
 		if node.Role == k3d.ServerRole && cluster.ClusterCreateOpts.WaitForServer {
-			serverNode := node
-			waitForServerWaitgroup.Go(func() error {
-				// TODO: avoid `level=fatal msg="starting kubernetes: preparing server: post join: a configuration change is already in progress (5)"`
-				// ... by scanning for this line in logs and restarting the container in case it appears
-				log.Debugf("Starting to wait for server node '%s'", serverNode.Name)
-				return NodeWaitForLogMessage(ctx, runtime, serverNode, k3d.ReadyLogMessageByRole[k3d.ServerRole], time.Time{})
-			})
-=======
-		if node.Role == k3d.ServerRole && cluster.CreateClusterOpts.WaitForServer {
 			log.Debugf("Waiting for server node '%s' to get ready", node.Name)
 			if err := NodeWaitForLogMessage(clusterCreateCtx, runtime, node, k3d.ReadyLogMessageByRole[k3d.ServerRole], time.Time{}); err != nil {
 				return fmt.Errorf("Server node '%s' failed to get ready: %+v", node.Name, err)
 			}
->>>>>>> b5eeda74
 		}
 	}
 
