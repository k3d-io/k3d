/*
Copyright © 2020 The k3d Author(s)

Permission is hereby granted, free of charge, to any person obtaining a copy
of this software and associated documentation files (the "Software"), to deal
in the Software without restriction, including without limitation the rights
to use, copy, modify, merge, publish, distribute, sublicense, and/or sell
copies of the Software, and to permit persons to whom the Software is
furnished to do so, subject to the following conditions:

The above copyright notice and this permission notice shall be included in
all copies or substantial portions of the Software.

THE SOFTWARE IS PROVIDED "AS IS", WITHOUT WARRANTY OF ANY KIND, EXPRESS OR
IMPLIED, INCLUDING BUT NOT LIMITED TO THE WARRANTIES OF MERCHANTABILITY,
FITNESS FOR A PARTICULAR PURPOSE AND NONINFRINGEMENT. IN NO EVENT SHALL THE
AUTHORS OR COPYRIGHT HOLDERS BE LIABLE FOR ANY CLAIM, DAMAGES OR OTHER
LIABILITY, WHETHER IN AN ACTION OF CONTRACT, TORT OR OTHERWISE, ARISING FROM,
OUT OF OR IN CONNECTION WITH THE SOFTWARE OR THE USE OR OTHER DEALINGS IN
THE SOFTWARE.
*/
package types

import (
	"fmt"
	"time"
)

// DefaultClusterName specifies the default name used for newly created clusters
const DefaultClusterName = "k3s-default"

// DefaultClusterNameMaxLength specifies the maximal length of a passed in cluster name
// This restriction allows us to construct an name consisting of
// <DefaultObjectNamePrefix[3]>-<ClusterName>-<TypeSuffix[5-10]>-<Counter[1-3]>
// ... and still stay within the 64 character limit (e.g. of docker)
const DefaultClusterNameMaxLength = 32

// DefaultK3sImageRepo specifies the default image repository for the used k3s image
const DefaultK3sImageRepo = "docker.io/rancher/k3s"

// DefaultLBImageRepo defines the default cluster load balancer image
const DefaultLBImageRepo = "docker.io/rancher/k3d-proxy"

// DefaultToolsImageRepo defines the default image used for the tools container
const DefaultToolsImageRepo = "docker.io/rancher/k3d-tools"

// DefaultObjectNamePrefix defines the name prefix for every object created by k3d
const DefaultObjectNamePrefix = "k3d"

// ReadyLogMessageByRole defines the log messages we wait for until a server node is considered ready
var ReadyLogMessageByRole = map[Role]string{
	ServerRole:       "k3s is up and running",
	AgentRole:        "Successfully registered node",
	LoadBalancerRole: "start worker processes",
}

// Role defines a k3d node role
type Role string

// existing k3d node roles
const (
	ServerRole       Role = "server"
	AgentRole        Role = "agent"
	NoRole           Role = "noRole"
	LoadBalancerRole Role = "loadbalancer"
)

// NodeRoles defines the roles available for nodes
var NodeRoles = map[string]Role{
	string(ServerRole):       ServerRole,
	string(AgentRole):        AgentRole,
	string(LoadBalancerRole): LoadBalancerRole,
}

// DefaultObjectLabels specifies a set of labels that will be attached to k3d objects by default
var DefaultObjectLabels = map[string]string{
	"app": "k3d",
}

// List of k3d technical label name
const (
	LabelClusterName     string = "k3d.cluster"
	LabelClusterURL      string = "k3d.cluster.url"
	LabelClusterToken    string = "k3d.cluster.token"
	LabelImageVolume     string = "k3d.cluster.imageVolume"
	LabelNetworkExternal string = "k3d.cluster.network.external"
	LabelNetwork         string = "k3d.cluster.network"
	LabelRole            string = "k3d.role"
	LabelServerAPIPort   string = "k3d.server.api.port"
	LabelServerAPIHost   string = "k3d.server.api.host"
	LabelServerAPIHostIP string = "k3d.server.api.hostIP"
)

// DefaultRoleCmds maps the node roles to their respective default commands
var DefaultRoleCmds = map[Role][]string{
	ServerRole: {"server"},
	AgentRole:  {"agent"},
}

// DefaultTmpfsMounts specifies tmpfs mounts that are required for all k3d nodes
var DefaultTmpfsMounts = []string{
	"/run",
	"/var/run",
}

// DefaultNodeEnv defines some default environment variables that should be set on every node
var DefaultNodeEnv = []string{
	"K3S_KUBECONFIG_OUTPUT=/output/kubeconfig.yaml",
}

// DefaultK3dInternalHostRecord defines the default /etc/hosts entry for the k3d host
const DefaultK3dInternalHostRecord = "host.k3d.internal"

// DefaultImageVolumeMountPath defines the mount path inside k3d nodes where we will mount the shared image volume by default
const DefaultImageVolumeMountPath = "/k3d/images"

// DefaultConfigDirName defines the name of the config directory (where we'll e.g. put the kubeconfigs)
const DefaultConfigDirName = ".k3d" // should end up in $HOME/

// DefaultKubeconfigPrefix defines the default prefix for kubeconfig files
const DefaultKubeconfigPrefix = DefaultObjectNamePrefix + "-kubeconfig"

// DefaultAPIPort defines the default Kubernetes API Port
const DefaultAPIPort = "6443"

// DefaultAPIHost defines the default host (IP) for the Kubernetes API
const DefaultAPIHost = "0.0.0.0"

// DoNotCopyServerFlags defines a list of commands/args that shouldn't be copied from an existing node when adding a similar node to a cluster
var DoNotCopyServerFlags = []string{
	"--cluster-init",
}

// ClusterCreateOpts describe a set of options one can set when creating a cluster
type ClusterCreateOpts struct {
<<<<<<< HEAD
	DisableImageVolume  bool          `yaml:"disableImageVolume" json:"disableImageVolume,omitempty"`
	WaitForServer       bool          `yaml:"waitForServer" json:"waitForServer,omitempty"`
	Timeout             time.Duration `yaml:"timeout" json:"timeout,omitempty"`
	DisableLoadBalancer bool          `yaml:"disableLoadbalancer" json:"disableLoadbalancer,omitempty"`
	K3sServerArgs       []string      `yaml:"k3sServerArgs" json:"k3sServerArgs,omitempty"`
	K3sAgentArgs        []string      `yaml:"k3sAgentArgs" json:"k3sAgentArgs,omitempty"`
=======
	PrepDisableHostIPInjection bool
	DisableImageVolume         bool
	WaitForServer              bool
	Timeout                    time.Duration
	DisableLoadBalancer        bool
	K3sServerArgs              []string
	K3sAgentArgs               []string
>>>>>>> b5eeda74
}

// ClusterStartOpts describe a set of options one can set when (re-)starting a cluster
type ClusterStartOpts struct {
	WaitForServer bool
	Timeout       time.Duration
}

// NodeCreateOpts describes a set of options one can set when creating a new node
type NodeCreateOpts struct {
	Wait    bool
	Timeout time.Duration
}

// NodeStartOpts describes a set of options one can set when (re-)starting a node
type NodeStartOpts struct {
	Wait    bool
	Timeout time.Duration
}

// ImageImportOpts describes a set of options one can set for loading image(s) into cluster(s)
type ImageImportOpts struct {
	KeepTar bool
}

// ClusterNetwork describes a network which a cluster is running in
type ClusterNetwork struct {
	Name     string `yaml:"name" json:"name,omitempty"`
	External bool   `yaml:"external" json:"isExternal,omitempty"`
}

// Cluster describes a k3d cluster
type Cluster struct {
	Name               string             `yaml:"name" json:"name,omitempty"`
	Network            ClusterNetwork     `yaml:"network" json:"network,omitempty"`
	Token              string             `yaml:"clusterToken" json:"clusterToken,omitempty"`
	Nodes              []*Node            `yaml:"nodes" json:"nodes,omitempty"`
	InitNode           *Node              // init server node
	ExternalDatastore  ExternalDatastore  `yaml:"externalDatastore" json:"externalDatastore,omitempty"`
	ClusterCreateOpts  *ClusterCreateOpts `yaml:"options" json:"options,omitempty"`
	ExposeAPI          ExposeAPI          `yaml:"exposeAPI" json:"exposeAPI,omitempty"`
	ServerLoadBalancer *Node              `yaml:"serverLoadbalancer" json:"serverLoadBalancer,omitempty"`
	ImageVolume        string             `yaml:"imageVolume" json:"imageVolume,omitempty"`
}

// ServerCountRunning returns the number of server nodes running in the cluster and the total number
func (c *Cluster) ServerCountRunning() (int, int) {
	serverCount := 0
	serversRunning := 0
	for _, node := range c.Nodes {
		if node.Role == ServerRole {
			serverCount++
			if node.State.Running {
				serversRunning++
			}
		}
	}
	return serverCount, serversRunning
}

// AgentCountRunning returns the number of agent nodes running in the cluster and the total number
func (c *Cluster) AgentCountRunning() (int, int) {
	agentCount := 0
	agentsRunning := 0
	for _, node := range c.Nodes {
		if node.Role == AgentRole {
			agentCount++
			if node.State.Running {
				agentsRunning++
			}
		}
	}
	return agentCount, agentsRunning
}

// HasLoadBalancer returns true if cluster has a loadbalancer node
func (c *Cluster) HasLoadBalancer() bool {
	for _, node := range c.Nodes {
		if node.Role == LoadBalancerRole {
			return true
		}
	}
	return false
}

// Node describes a k3d node
type Node struct {
	Name       string            `yaml:"name" json:"name,omitempty"`
	Role       Role              `yaml:"role" json:"role,omitempty"`
	Image      string            `yaml:"image" json:"image,omitempty"`
	Volumes    []string          `yaml:"volumes" json:"volumes,omitempty"`
	Env        []string          `yaml:"env" json:"env,omitempty"`
	Cmd        []string          // filled automatically based on role
	Args       []string          `yaml:"extraArgs" json:"extraArgs,omitempty"`
	Ports      []string          `yaml:"portMappings" json:"portMappings,omitempty"`
	Restart    bool              `yaml:"restart" json:"restart,omitempty"`
	Labels     map[string]string // filled automatically
	Network    string            // filled automatically
<<<<<<< HEAD
	ServerOpts ServerOpts        `yaml:"serverOpts" json:"serverOpts,omitempty"`
	AgentOpts  AgentOpts         `yaml:"agentOpts" json:"agentOpts,omitempty"`
=======
	ExtraHosts []string          // filled automatically
	ServerOpts ServerOpts        `yaml:"server_opts" json:"serverOpts,omitempty"`
	AgentOpts  AgentOpts         `yaml:"agent_opts" json:"agentOpts,omitempty"`
>>>>>>> b5eeda74
	State      NodeState         // filled automatically
}

// ServerOpts describes some additional server role specific opts
type ServerOpts struct {
	IsInit    bool      `yaml:"isInitializingServer" json:"isInitializingServer,omitempty"`
	ExposeAPI ExposeAPI // filled automatically
}

// ExternalDatastore describes an external datastore used for HA/multi-server clusters
type ExternalDatastore struct {
	Endpoint string `yaml:"endpoint" json:"endpoint,omitempty"`
	CAFile   string `yaml:"caFile" json:"caFile,omitempty"`
	CertFile string `yaml:"certFile" json:"certFile,omitempty"`
	KeyFile  string `yaml:"keyFile" json:"keyFile,omitempty"`
	Network  string `yaml:"network" json:"network,omitempty"`
}

// ExposeAPI describes specs needed to expose the API-Server
type ExposeAPI struct {
	Host   string `yaml:"host" json:"host,omitempty"`
	HostIP string `yaml:"hostIP" json:"hostIP,omitempty"`
	Port   string `yaml:"port" json:"port"`
}

// AgentOpts describes some additional agent role specific opts
type AgentOpts struct{}

// GetDefaultObjectName prefixes the passed name with the default prefix
func GetDefaultObjectName(name string) string {
	return fmt.Sprintf("%s-%s", DefaultObjectNamePrefix, name)
}

// NodeState describes the current state of a node
type NodeState struct {
	Running bool
	Status  string
}<|MERGE_RESOLUTION|>--- conflicted
+++ resolved
@@ -133,22 +133,13 @@
 
 // ClusterCreateOpts describe a set of options one can set when creating a cluster
 type ClusterCreateOpts struct {
-<<<<<<< HEAD
-	DisableImageVolume  bool          `yaml:"disableImageVolume" json:"disableImageVolume,omitempty"`
-	WaitForServer       bool          `yaml:"waitForServer" json:"waitForServer,omitempty"`
-	Timeout             time.Duration `yaml:"timeout" json:"timeout,omitempty"`
-	DisableLoadBalancer bool          `yaml:"disableLoadbalancer" json:"disableLoadbalancer,omitempty"`
-	K3sServerArgs       []string      `yaml:"k3sServerArgs" json:"k3sServerArgs,omitempty"`
-	K3sAgentArgs        []string      `yaml:"k3sAgentArgs" json:"k3sAgentArgs,omitempty"`
-=======
-	PrepDisableHostIPInjection bool
-	DisableImageVolume         bool
-	WaitForServer              bool
-	Timeout                    time.Duration
-	DisableLoadBalancer        bool
-	K3sServerArgs              []string
-	K3sAgentArgs               []string
->>>>>>> b5eeda74
+	PrepDisableHostIPInjection bool          `yaml:"prepDisableHostIPInjection" json:"prepDisableHostIPInjection,omitempty"`
+	DisableImageVolume         bool          `yaml:"disableImageVolume" json:"disableImageVolume,omitempty"`
+	WaitForServer              bool          `yaml:"waitForServer" json:"waitForServer,omitempty"`
+	Timeout                    time.Duration `yaml:"timeout" json:"timeout,omitempty"`
+	DisableLoadBalancer        bool          `yaml:"disableLoadbalancer" json:"disableLoadbalancer,omitempty"`
+	K3sServerArgs              []string      `yaml:"k3sServerArgs" json:"k3sServerArgs,omitempty"`
+	K3sAgentArgs               []string      `yaml:"k3sAgentArgs" json:"k3sAgentArgs,omitempty"`
 }
 
 // ClusterStartOpts describe a set of options one can set when (re-)starting a cluster
@@ -247,14 +238,9 @@
 	Restart    bool              `yaml:"restart" json:"restart,omitempty"`
 	Labels     map[string]string // filled automatically
 	Network    string            // filled automatically
-<<<<<<< HEAD
+	ExtraHosts []string          // filled automatically
 	ServerOpts ServerOpts        `yaml:"serverOpts" json:"serverOpts,omitempty"`
 	AgentOpts  AgentOpts         `yaml:"agentOpts" json:"agentOpts,omitempty"`
-=======
-	ExtraHosts []string          // filled automatically
-	ServerOpts ServerOpts        `yaml:"server_opts" json:"serverOpts,omitempty"`
-	AgentOpts  AgentOpts         `yaml:"agent_opts" json:"agentOpts,omitempty"`
->>>>>>> b5eeda74
 	State      NodeState         // filled automatically
 }
 
