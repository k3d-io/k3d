--- conflicted
+++ resolved
@@ -192,25 +192,15 @@
 	for _, requestedImage := range requestedImages {
 		if isFile(requestedImage) {
 			imagesFromTar = append(imagesFromTar, requestedImage)
-<<<<<<< HEAD
 			l.Log().Debugf("Selected image '%s' is a file", requestedImage)
-			break
-=======
-			log.Debugf("Selected image '%s' is a file", requestedImage)
 			continue
->>>>>>> 0c02607d
 		}
 
 		runtimeImage, found := findRuntimeImage(requestedImage, runtimeImages)
 		if found {
 			imagesFromRuntime = append(imagesFromRuntime, runtimeImage)
-<<<<<<< HEAD
 			l.Log().Debugf("Selected image '%s' (found as '%s') in runtime", requestedImage, runtimeImage)
-			break
-=======
-			log.Debugf("Selected image '%s' (found as '%s') in runtime", requestedImage, runtimeImage)
 			continue
->>>>>>> 0c02607d
 		}
 
 		l.Log().Warnf("Image '%s' is not a file and couldn't be found in the container runtime", requestedImage)
