/*
Copyright © 2020-2021 The k3d Author(s)

Permission is hereby granted, free of charge, to any person obtaining a copy
of this software and associated documentation files (the "Software"), to deal
in the Software without restriction, including without limitation the rights
to use, copy, modify, merge, publish, distribute, sublicense, and/or sell
copies of the Software, and to permit persons to whom the Software is
furnished to do so, subject to the following conditions:

The above copyright notice and this permission notice shall be included in
all copies or substantial portions of the Software.

THE SOFTWARE IS PROVIDED "AS IS", WITHOUT WARRANTY OF ANY KIND, EXPRESS OR
IMPLIED, INCLUDING BUT NOT LIMITED TO THE WARRANTIES OF MERCHANTABILITY,
FITNESS FOR A PARTICULAR PURPOSE AND NONINFRINGEMENT. IN NO EVENT SHALL THE
AUTHORS OR COPYRIGHT HOLDERS BE LIABLE FOR ANY CLAIM, DAMAGES OR OTHER
LIABILITY, WHETHER IN AN ACTION OF CONTRACT, TORT OR OTHERWISE, ARISING FROM,
OUT OF OR IN CONNECTION WITH THE SOFTWARE OR THE USE OR OTHER DEALINGS IN
THE SOFTWARE.
*/

package config

import (
	"context"
	"fmt"
	"io/ioutil"
	"os"
	"strings"

	"github.com/docker/go-connections/nat"
	cliutil "github.com/rancher/k3d/v4/cmd/util" // TODO: move parseapiport to pkg
	"github.com/rancher/k3d/v4/pkg/client"
<<<<<<< HEAD
	"github.com/rancher/k3d/v4/pkg/config/types"
=======
>>>>>>> 4132757f
	conf "github.com/rancher/k3d/v4/pkg/config/v1alpha3"
	"github.com/rancher/k3d/v4/pkg/runtimes"
	k3d "github.com/rancher/k3d/v4/pkg/types"
	"github.com/rancher/k3d/v4/pkg/types/k3s"
	"github.com/rancher/k3d/v4/pkg/util"
	"github.com/rancher/k3d/v4/version"
	"gopkg.in/yaml.v2"
	"inet.af/netaddr"

	log "github.com/sirupsen/logrus"
)

var (
	DefaultTargetsNodefiltersPortMappings = []string{"servers:*:proxy", "agents:*:proxy"}
)

// TransformSimpleToClusterConfig transforms a simple configuration to a full-fledged cluster configuration
func TransformSimpleToClusterConfig(ctx context.Context, runtime runtimes.Runtime, simpleConfig conf.SimpleConfig) (*conf.ClusterConfig, error) {

	// set default cluster name
	if simpleConfig.Name == "" {
		simpleConfig.Name = k3d.DefaultClusterName
	}

	// fetch latest image
	if simpleConfig.Image == "latest" {
		simpleConfig.Image = version.GetK3sVersion(true)
	}

	clusterNetwork := k3d.ClusterNetwork{}
	if simpleConfig.Network != "" {
		clusterNetwork.Name = simpleConfig.Network
		clusterNetwork.External = true
	} else {
		clusterNetwork.Name = fmt.Sprintf("%s-%s", k3d.DefaultObjectNamePrefix, simpleConfig.Name)
		clusterNetwork.External = false
	}

	if simpleConfig.Subnet != "" {
		if simpleConfig.Subnet != "auto" {
			subnet, err := netaddr.ParseIPPrefix(simpleConfig.Subnet)
			if err != nil {
				return nil, fmt.Errorf("invalid subnet '%s': %w", simpleConfig.Subnet, err)
			}
			clusterNetwork.IPAM.IPPrefix = subnet
		}
		clusterNetwork.IPAM.Managed = true
	}

	// -> API
	if simpleConfig.ExposeAPI.HostIP == "" {
		simpleConfig.ExposeAPI.HostIP = k3d.DefaultAPIHost
	}
	if simpleConfig.ExposeAPI.Host == "" {
		simpleConfig.ExposeAPI.Host = simpleConfig.ExposeAPI.HostIP
	}

	kubeAPIExposureOpts := &k3d.ExposureOpts{
		Host: simpleConfig.ExposeAPI.Host,
	}
	kubeAPIExposureOpts.Port = k3d.DefaultAPIPort
	kubeAPIExposureOpts.Binding = nat.PortBinding{
		HostIP:   simpleConfig.ExposeAPI.HostIP,
		HostPort: simpleConfig.ExposeAPI.HostPort,
	}

	// FILL CLUSTER CONFIG
	newCluster := k3d.Cluster{
		Name:    simpleConfig.Name,
		Network: clusterNetwork,
		Token:   simpleConfig.ClusterToken,
		KubeAPI: kubeAPIExposureOpts,
	}

	// -> NODES
	newCluster.Nodes = []*k3d.Node{}

	if !simpleConfig.Options.K3dOptions.DisableLoadbalancer {
		newCluster.ServerLoadBalancer = k3d.NewLoadbalancer()
		var err error
		newCluster.ServerLoadBalancer.Node, err = client.LoadbalancerPrepare(ctx, runtime, &newCluster, nil)
		if err != nil {
			return nil, fmt.Errorf("error preparing the loadbalancer: %w", err)
		}
		newCluster.Nodes = append(newCluster.Nodes, newCluster.ServerLoadBalancer.Node)
	} else {
		log.Debugln("Disabling the load balancer")
	}

	/*************
	 * Add Nodes *
	 *************/

	for i := 0; i < simpleConfig.Servers; i++ {
		serverNode := k3d.Node{
			Name:       client.GenerateNodeName(newCluster.Name, k3d.ServerRole, i),
			Role:       k3d.ServerRole,
			Image:      simpleConfig.Image,
			ServerOpts: k3d.ServerOpts{},
			Memory:     simpleConfig.Options.Runtime.ServersMemory,
		}

		// first server node will be init node if we have more than one server specified but no external datastore
		if i == 0 && simpleConfig.Servers > 1 {
			serverNode.ServerOpts.IsInit = true
			newCluster.InitNode = &serverNode
		}

		newCluster.Nodes = append(newCluster.Nodes, &serverNode)

		newCluster.ServerLoadBalancer.Config.Ports[fmt.Sprintf("%s.tcp", k3d.DefaultAPIPort)] = append(newCluster.ServerLoadBalancer.Config.Ports[fmt.Sprintf("%s.tcp", k3d.DefaultAPIPort)], serverNode.Name)
	}

	for i := 0; i < simpleConfig.Agents; i++ {
		agentNode := k3d.Node{
			Name:   client.GenerateNodeName(newCluster.Name, k3d.AgentRole, i),
			Role:   k3d.AgentRole,
			Image:  simpleConfig.Image,
			Memory: simpleConfig.Options.Runtime.AgentsMemory,
		}
		newCluster.Nodes = append(newCluster.Nodes, &agentNode)
	}

	/****************************
	 * Extra Node Configuration *
	 ****************************/
	nodeCount := len(newCluster.Nodes)
	nodeList := newCluster.Nodes

	// -> VOLUMES
<<<<<<< HEAD
=======
	nodeCount := len(newCluster.Nodes)
	nodeList := newCluster.Nodes
>>>>>>> 4132757f
	for _, volumeWithNodeFilters := range simpleConfig.Volumes {
		nodes, err := util.FilterNodes(nodeList, volumeWithNodeFilters.NodeFilters)
		if err != nil {
			return nil, err
		}

		for _, node := range nodes {
			node.Volumes = append(node.Volumes, volumeWithNodeFilters.Volume)
		}
	}

	// -> PORTS
<<<<<<< HEAD
	if err := TransformPorts(ctx, runtime, &newCluster, simpleConfig.Ports); err != nil {
		return nil, err
	}

	// -> K3S NODE LABELS
	for _, k3sNodeLabelWithNodeFilters := range simpleConfig.Options.K3sOptions.NodeLabels {
		if len(k3sNodeLabelWithNodeFilters.NodeFilters) == 0 && nodeCount > 1 {
			return nil, fmt.Errorf("K3sNodeLabelmapping '%s' lacks a node filter, but there's more than one node", k3sNodeLabelWithNodeFilters.Label)
		}

		nodes, err := util.FilterNodes(nodeList, k3sNodeLabelWithNodeFilters.NodeFilters)
=======
	for _, portWithNodeFilters := range simpleConfig.Ports {
		log.Tracef("inspecting port mapping for %s with nodefilters %s", portWithNodeFilters.Port, portWithNodeFilters.NodeFilters)
		if len(portWithNodeFilters.NodeFilters) == 0 && nodeCount > 1 {
			log.Infof("portmapping '%s' lacks a nodefilter, but there's more than one node: defaulting to %s", portWithNodeFilters.Port, DefaultTargetsNodefiltersPortMappings)
			portWithNodeFilters.NodeFilters = DefaultTargetsNodefiltersPortMappings
		}

		for _, f := range portWithNodeFilters.NodeFilters {
			if strings.HasPrefix(f, "loadbalancer") {
				log.Infof("portmapping '%s' targets the loadbalancer: defaulting to %s", portWithNodeFilters.Port, DefaultTargetsNodefiltersPortMappings)
				portWithNodeFilters.NodeFilters = DefaultTargetsNodefiltersPortMappings
				break
			}
		}

		filteredNodes, err := util.FilterNodesWithSuffix(nodeList, portWithNodeFilters.NodeFilters)
>>>>>>> 4132757f
		if err != nil {
			return nil, err
		}

<<<<<<< HEAD
		for _, node := range nodes {
			if node.K3sNodeLabels == nil {
				node.K3sNodeLabels = make(map[string]string) // ensure that the map is initialized
=======
		nn := ""
		for _, n := range filteredNodes["proxy"] {
			nn = strings.Join([]string{nn, n.Name}, ",")
		}
		log.Debugf("Filtered nodes: %#v", nn)

		for suffix, nodes := range filteredNodes {
			portmappings, err := nat.ParsePortSpec(portWithNodeFilters.Port)
			if err != nil {
				return nil, fmt.Errorf("error parsing port spec '%s': %+v", portWithNodeFilters.Port, err)
			}

			if suffix == "proxy" || suffix == util.NodeFilterSuffixNone { // proxy is the default suffix for port mappings
				if newCluster.ServerLoadBalancer == nil {
					return nil, fmt.Errorf("port-mapping of type 'proxy' specified, but loadbalancer is disabled")
				}
				if err := addPortMappings(newCluster.ServerLoadBalancer.Node, portmappings); err != nil {
					return nil, err
				}
				for _, pm := range portmappings {
					if err := loadbalancerAddPortConfigs(newCluster.ServerLoadBalancer, pm, nodes); err != nil {
						return nil, err
					}
				}
			} else if suffix == "direct" {
				for _, node := range nodes {
					if err := addPortMappings(node, portmappings); err != nil {
						return nil, err
					}
				}
			} else if suffix != util.NodeFilterMapKeyAll {
				return nil, fmt.Errorf("error adding port mappings: unknown suffix %s", suffix)
>>>>>>> 4132757f
			}
			k, v := util.SplitLabelKeyValue(k3sNodeLabelWithNodeFilters.Label)
			node.K3sNodeLabels[k] = v

		}

	}

	// print generated loadbalancer config
	if log.GetLevel() >= log.DebugLevel {
		yamlized, err := yaml.Marshal(newCluster.ServerLoadBalancer.Config)
		if err != nil {
			log.Errorf("error printing loadbalancer config: %v", err)
		} else {
			log.Debugf("generated loadbalancer config:\n%s", string(yamlized))
		}
	}

<<<<<<< HEAD
	// -> RUNTIME LABELS
	for _, runtimeLabelWithNodeFilters := range simpleConfig.Options.Runtime.Labels {
		if len(runtimeLabelWithNodeFilters.NodeFilters) == 0 && nodeCount > 1 {
			return nil, fmt.Errorf("RuntimeLabelmapping '%s' lacks a node filter, but there's more than one node", runtimeLabelWithNodeFilters.Label)
		}

		nodes, err := util.FilterNodes(nodeList, runtimeLabelWithNodeFilters.NodeFilters)
=======
	// -> K3S NODE LABELS
	for _, k3sNodeLabelWithNodeFilters := range simpleConfig.Options.K3sOptions.NodeLabels {
		if len(k3sNodeLabelWithNodeFilters.NodeFilters) == 0 && nodeCount > 1 {
			return nil, fmt.Errorf("K3sNodeLabelmapping '%s' lacks a node filter, but there's more than one node", k3sNodeLabelWithNodeFilters.Label)
		}

		nodes, err := util.FilterNodes(nodeList, k3sNodeLabelWithNodeFilters.NodeFilters)
>>>>>>> 4132757f
		if err != nil {
			return nil, err
		}

		for _, node := range nodes {
<<<<<<< HEAD
			if node.RuntimeLabels == nil {
				node.RuntimeLabels = make(map[string]string) // ensure that the map is initialized
			}
=======
			if node.K3sNodeLabels == nil {
				node.K3sNodeLabels = make(map[string]string) // ensure that the map is initialized
			}
			k, v := util.SplitLabelKeyValue(k3sNodeLabelWithNodeFilters.Label)
			node.K3sNodeLabels[k] = v

		}
	}

	// -> RUNTIME LABELS
	for _, runtimeLabelWithNodeFilters := range simpleConfig.Options.Runtime.Labels {
		if len(runtimeLabelWithNodeFilters.NodeFilters) == 0 && nodeCount > 1 {
			return nil, fmt.Errorf("RuntimeLabelmapping '%s' lacks a node filter, but there's more than one node", runtimeLabelWithNodeFilters.Label)
		}

		nodes, err := util.FilterNodes(nodeList, runtimeLabelWithNodeFilters.NodeFilters)
		if err != nil {
			return nil, err
		}

		for _, node := range nodes {
			if node.RuntimeLabels == nil {
				node.RuntimeLabels = make(map[string]string) // ensure that the map is initialized
			}
>>>>>>> 4132757f
			k, v := util.SplitLabelKeyValue(runtimeLabelWithNodeFilters.Label)

			cliutil.ValidateRuntimeLabelKey(k)

			node.RuntimeLabels[k] = v
		}
	}

	// -> ENV
	for _, envVarWithNodeFilters := range simpleConfig.Env {
		if len(envVarWithNodeFilters.NodeFilters) == 0 && nodeCount > 1 {
			return nil, fmt.Errorf("EnvVarMapping '%s' lacks a node filter, but there's more than one node", envVarWithNodeFilters.EnvVar)
		}

		nodes, err := util.FilterNodes(nodeList, envVarWithNodeFilters.NodeFilters)
		if err != nil {
			return nil, err
		}

		for _, node := range nodes {
			node.Env = append(node.Env, envVarWithNodeFilters.EnvVar)
		}
	}

	// -> ARGS
	for _, argWithNodeFilters := range simpleConfig.Options.K3sOptions.ExtraArgs {
		if len(argWithNodeFilters.NodeFilters) == 0 && nodeCount > 1 {
			return nil, fmt.Errorf("K3sExtraArg '%s' lacks a node filter, but there's more than one node", argWithNodeFilters.Arg)
		}

		nodes, err := util.FilterNodes(nodeList, argWithNodeFilters.NodeFilters)
		if err != nil {
			return nil, err
		}

		for _, node := range nodes {
			node.Args = append(node.Args, argWithNodeFilters.Arg)
		}
	}

	/**************************
	 * Cluster Create Options *
	 **************************/

	clusterCreateOpts := k3d.ClusterCreateOpts{
		PrepDisableHostIPInjection: simpleConfig.Options.K3dOptions.PrepDisableHostIPInjection,
		DisableImageVolume:         simpleConfig.Options.K3dOptions.DisableImageVolume,
		WaitForServer:              simpleConfig.Options.K3dOptions.Wait,
		Timeout:                    simpleConfig.Options.K3dOptions.Timeout,
		DisableLoadBalancer:        simpleConfig.Options.K3dOptions.DisableLoadbalancer,
		GPURequest:                 simpleConfig.Options.Runtime.GPURequest,
		ServersMemory:              simpleConfig.Options.Runtime.ServersMemory,
		AgentsMemory:               simpleConfig.Options.Runtime.AgentsMemory,
		GlobalLabels:               map[string]string{}, // empty init
		GlobalEnv:                  []string{},          // empty init
	}

	// ensure, that we have the default object labels
	for k, v := range k3d.DefaultRuntimeLabels {
		clusterCreateOpts.GlobalLabels[k] = v
	}

	/*
	 * Registries
	 */
	if simpleConfig.Registries.Create {
		regPort, err := cliutil.ParsePortExposureSpec("random", k3d.DefaultRegistryPort)
		if err != nil {
			return nil, fmt.Errorf("Failed to get port for registry: %+v", err)
		}
		clusterCreateOpts.Registries.Create = &k3d.Registry{
			ClusterRef:   newCluster.Name,
			Host:         fmt.Sprintf("%s-%s-registry", k3d.DefaultObjectNamePrefix, newCluster.Name),
			Image:        fmt.Sprintf("%s:%s", k3d.DefaultRegistryImageRepo, k3d.DefaultRegistryImageTag),
			ExposureOpts: *regPort,
		}
	}

	for _, usereg := range simpleConfig.Registries.Use {
		reg, err := util.ParseRegistryRef(usereg)
		if err != nil {
			return nil, fmt.Errorf("Failed to parse use-registry string  '%s': %+v", usereg, err)
		}
		log.Tracef("Parsed registry reference: %+v", reg)
		clusterCreateOpts.Registries.Use = append(clusterCreateOpts.Registries.Use, reg)
	}

	if simpleConfig.Registries.Config != "" {
		var k3sRegistry *k3s.Registry

		if strings.Contains(simpleConfig.Registries.Config, "\n") { // CASE 1: embedded registries.yaml (multiline string)
			log.Debugf("Found multiline registries config embedded in SimpleConfig:\n%s", simpleConfig.Registries.Config)
			if err := yaml.Unmarshal([]byte(simpleConfig.Registries.Config), &k3sRegistry); err != nil {
				return nil, fmt.Errorf("Failed to read embedded registries config: %+v", err)
			}
		} else { // CASE 2: registries.yaml file referenced by path (single line)
			registryConfigFile, err := os.Open(simpleConfig.Registries.Config)
			if err != nil {
				return nil, fmt.Errorf("Failed to open registry config file at %s: %+v", simpleConfig.Registries.Config, err)
			}
			configBytes, err := ioutil.ReadAll(registryConfigFile)
			if err != nil {
				return nil, fmt.Errorf("Failed to read registry config file at %s: %+v", registryConfigFile.Name(), err)
			}

			if err := yaml.Unmarshal(configBytes, &k3sRegistry); err != nil {
				return nil, fmt.Errorf("Failed to read registry configuration: %+v", err)
			}
		}

		log.Tracef("Registry: read config from input:\n%+v", k3sRegistry)
		clusterCreateOpts.Registries.Config = k3sRegistry
	}

	/**********************
	 * Kubeconfig Options *
	 **********************/

	// Currently, the kubeconfig options for the cluster config are the same as for the simple config

	/******************************
	 * Create Full Cluster Config *
	 ******************************/

	clusterConfig := &conf.ClusterConfig{
		Cluster:           newCluster,
		ClusterCreateOpts: clusterCreateOpts,
		KubeconfigOpts:    simpleConfig.Options.KubeconfigOptions,
	}

	return clusterConfig, nil
}

func addPortMappings(node *k3d.Node, portmappings []nat.PortMapping) error {

	if node.Ports == nil {
		node.Ports = nat.PortMap{}
	}
	for _, pm := range portmappings {
		if _, exists := node.Ports[pm.Port]; exists {
			node.Ports[pm.Port] = append(node.Ports[pm.Port], pm.Binding)
		} else {
			node.Ports[pm.Port] = []nat.PortBinding{pm.Binding}
		}
	}
	return nil
}

<<<<<<< HEAD
func loadbalancerAddPortConfigs(loadbalancer *k3d.Loadbalancer, portmapping nat.PortMapping, targetNodes []*k3d.Node) error {
	portconfig := fmt.Sprintf("%s.%s", portmapping.Port.Port(), portmapping.Port.Proto())
	nodenames := []string{}
	for _, node := range targetNodes {
=======
func loadbalancerAddPortConfigs(loadbalancer *k3d.Loadbalancer, pm nat.PortMapping, nodes []*k3d.Node) error {
	portconfig := fmt.Sprintf("%s.%s", pm.Port.Port(), pm.Port.Proto())
	nodenames := []string{}
	for _, node := range nodes {
>>>>>>> 4132757f
		if node.Role == k3d.LoadBalancerRole {
			return fmt.Errorf("error adding port config to loadbalancer: cannot add port config referencing the loadbalancer itself (loop)")
		}
		nodenames = append(nodenames, node.Name)
	}

	// entry for that port doesn't exist yet, so we simply create it with the list of node names
	if _, ok := loadbalancer.Config.Ports[portconfig]; !ok {
		loadbalancer.Config.Ports[portconfig] = nodenames
		return nil
	}

nodenameLoop:
	for _, nodename := range nodenames {
		for _, existingNames := range loadbalancer.Config.Ports[portconfig] {
			if nodename == existingNames {
				continue nodenameLoop
			}
			loadbalancer.Config.Ports[portconfig] = append(loadbalancer.Config.Ports[portconfig], nodename)
		}
	}

	return nil
<<<<<<< HEAD
}

func TransformPorts(ctx context.Context, runtime runtimes.Runtime, cluster *k3d.Cluster, portsWithNodeFilters []conf.PortWithNodeFilters) error {
	nodeCount := len(cluster.Nodes)
	nodeList := cluster.Nodes

	for _, portWithNodeFilters := range portsWithNodeFilters {
		log.Tracef("inspecting port mapping for %s with nodefilters %s", portWithNodeFilters.Port, portWithNodeFilters.NodeFilters)
		if len(portWithNodeFilters.NodeFilters) == 0 && nodeCount > 1 {
			log.Infof("portmapping '%s' lacks a nodefilter, but there's more than one node: defaulting to %s", portWithNodeFilters.Port, types.DefaultTargetsNodefiltersPortMappings)
			portWithNodeFilters.NodeFilters = types.DefaultTargetsNodefiltersPortMappings
		}

		for _, f := range portWithNodeFilters.NodeFilters {
			if strings.HasPrefix(f, "loadbalancer") {
				log.Infof("portmapping '%s' targets the loadbalancer: defaulting to %s", portWithNodeFilters.Port, types.DefaultTargetsNodefiltersPortMappings)
				portWithNodeFilters.NodeFilters = types.DefaultTargetsNodefiltersPortMappings
				break
			}
		}

		filteredNodes, err := util.FilterNodesWithSuffix(nodeList, portWithNodeFilters.NodeFilters)
		if err != nil {
			return err
		}

		for suffix, nodes := range filteredNodes {
			portmappings, err := nat.ParsePortSpec(portWithNodeFilters.Port)
			if err != nil {
				return fmt.Errorf("error parsing port spec '%s': %+v", portWithNodeFilters.Port, err)
			}

			if suffix == "proxy" || suffix == util.NodeFilterSuffixNone { // proxy is the default suffix for port mappings
				if cluster.ServerLoadBalancer == nil {
					return fmt.Errorf("port-mapping of type 'proxy' specified, but loadbalancer is disabled")
				}
				if err := addPortMappings(cluster.ServerLoadBalancer.Node, portmappings); err != nil {
					return err
				}
				for _, pm := range portmappings {
					if err := loadbalancerAddPortConfigs(cluster.ServerLoadBalancer, pm, nodes); err != nil {
						return err
					}
				}
			} else if suffix == "direct" {
				if len(nodes) > 1 {
					return fmt.Errorf("error: cannot apply a direct port-mapping (%s) to more than one node", portmappings)
				}
				for _, node := range nodes {
					if err := addPortMappings(node, portmappings); err != nil {
						return err
					}
				}
			} else if suffix != util.NodeFilterMapKeyAll {
				return fmt.Errorf("error adding port mappings: unknown suffix %s", suffix)
			}
		}

	}

	// print generated loadbalancer config
	if log.GetLevel() >= log.DebugLevel {
		yamlized, err := yaml.Marshal(cluster.ServerLoadBalancer.Config)
		if err != nil {
			log.Errorf("error printing loadbalancer config: %v", err)
		} else {
			log.Debugf("generated loadbalancer config:\n%s", string(yamlized))
		}
	}
	return nil
=======
>>>>>>> 4132757f
}<|MERGE_RESOLUTION|>--- conflicted
+++ resolved
@@ -32,10 +32,7 @@
 	"github.com/docker/go-connections/nat"
 	cliutil "github.com/rancher/k3d/v4/cmd/util" // TODO: move parseapiport to pkg
 	"github.com/rancher/k3d/v4/pkg/client"
-<<<<<<< HEAD
 	"github.com/rancher/k3d/v4/pkg/config/types"
-=======
->>>>>>> 4132757f
 	conf "github.com/rancher/k3d/v4/pkg/config/v1alpha3"
 	"github.com/rancher/k3d/v4/pkg/runtimes"
 	k3d "github.com/rancher/k3d/v4/pkg/types"
@@ -166,11 +163,6 @@
 	nodeList := newCluster.Nodes
 
 	// -> VOLUMES
-<<<<<<< HEAD
-=======
-	nodeCount := len(newCluster.Nodes)
-	nodeList := newCluster.Nodes
->>>>>>> 4132757f
 	for _, volumeWithNodeFilters := range simpleConfig.Volumes {
 		nodes, err := util.FilterNodes(nodeList, volumeWithNodeFilters.NodeFilters)
 		if err != nil {
@@ -183,7 +175,6 @@
 	}
 
 	// -> PORTS
-<<<<<<< HEAD
 	if err := TransformPorts(ctx, runtime, &newCluster, simpleConfig.Ports); err != nil {
 		return nil, err
 	}
@@ -195,85 +186,20 @@
 		}
 
 		nodes, err := util.FilterNodes(nodeList, k3sNodeLabelWithNodeFilters.NodeFilters)
-=======
-	for _, portWithNodeFilters := range simpleConfig.Ports {
-		log.Tracef("inspecting port mapping for %s with nodefilters %s", portWithNodeFilters.Port, portWithNodeFilters.NodeFilters)
-		if len(portWithNodeFilters.NodeFilters) == 0 && nodeCount > 1 {
-			log.Infof("portmapping '%s' lacks a nodefilter, but there's more than one node: defaulting to %s", portWithNodeFilters.Port, DefaultTargetsNodefiltersPortMappings)
-			portWithNodeFilters.NodeFilters = DefaultTargetsNodefiltersPortMappings
-		}
-
-		for _, f := range portWithNodeFilters.NodeFilters {
-			if strings.HasPrefix(f, "loadbalancer") {
-				log.Infof("portmapping '%s' targets the loadbalancer: defaulting to %s", portWithNodeFilters.Port, DefaultTargetsNodefiltersPortMappings)
-				portWithNodeFilters.NodeFilters = DefaultTargetsNodefiltersPortMappings
-				break
-			}
-		}
-
-		filteredNodes, err := util.FilterNodesWithSuffix(nodeList, portWithNodeFilters.NodeFilters)
->>>>>>> 4132757f
 		if err != nil {
 			return nil, err
 		}
 
-<<<<<<< HEAD
 		for _, node := range nodes {
 			if node.K3sNodeLabels == nil {
 				node.K3sNodeLabels = make(map[string]string) // ensure that the map is initialized
-=======
-		nn := ""
-		for _, n := range filteredNodes["proxy"] {
-			nn = strings.Join([]string{nn, n.Name}, ",")
-		}
-		log.Debugf("Filtered nodes: %#v", nn)
-
-		for suffix, nodes := range filteredNodes {
-			portmappings, err := nat.ParsePortSpec(portWithNodeFilters.Port)
-			if err != nil {
-				return nil, fmt.Errorf("error parsing port spec '%s': %+v", portWithNodeFilters.Port, err)
-			}
-
-			if suffix == "proxy" || suffix == util.NodeFilterSuffixNone { // proxy is the default suffix for port mappings
-				if newCluster.ServerLoadBalancer == nil {
-					return nil, fmt.Errorf("port-mapping of type 'proxy' specified, but loadbalancer is disabled")
-				}
-				if err := addPortMappings(newCluster.ServerLoadBalancer.Node, portmappings); err != nil {
-					return nil, err
-				}
-				for _, pm := range portmappings {
-					if err := loadbalancerAddPortConfigs(newCluster.ServerLoadBalancer, pm, nodes); err != nil {
-						return nil, err
-					}
-				}
-			} else if suffix == "direct" {
-				for _, node := range nodes {
-					if err := addPortMappings(node, portmappings); err != nil {
-						return nil, err
-					}
-				}
-			} else if suffix != util.NodeFilterMapKeyAll {
-				return nil, fmt.Errorf("error adding port mappings: unknown suffix %s", suffix)
->>>>>>> 4132757f
 			}
 			k, v := util.SplitLabelKeyValue(k3sNodeLabelWithNodeFilters.Label)
 			node.K3sNodeLabels[k] = v
 
 		}
-
-	}
-
-	// print generated loadbalancer config
-	if log.GetLevel() >= log.DebugLevel {
-		yamlized, err := yaml.Marshal(newCluster.ServerLoadBalancer.Config)
-		if err != nil {
-			log.Errorf("error printing loadbalancer config: %v", err)
-		} else {
-			log.Debugf("generated loadbalancer config:\n%s", string(yamlized))
-		}
-	}
-
-<<<<<<< HEAD
+	}
+
 	// -> RUNTIME LABELS
 	for _, runtimeLabelWithNodeFilters := range simpleConfig.Options.Runtime.Labels {
 		if len(runtimeLabelWithNodeFilters.NodeFilters) == 0 && nodeCount > 1 {
@@ -281,41 +207,6 @@
 		}
 
 		nodes, err := util.FilterNodes(nodeList, runtimeLabelWithNodeFilters.NodeFilters)
-=======
-	// -> K3S NODE LABELS
-	for _, k3sNodeLabelWithNodeFilters := range simpleConfig.Options.K3sOptions.NodeLabels {
-		if len(k3sNodeLabelWithNodeFilters.NodeFilters) == 0 && nodeCount > 1 {
-			return nil, fmt.Errorf("K3sNodeLabelmapping '%s' lacks a node filter, but there's more than one node", k3sNodeLabelWithNodeFilters.Label)
-		}
-
-		nodes, err := util.FilterNodes(nodeList, k3sNodeLabelWithNodeFilters.NodeFilters)
->>>>>>> 4132757f
-		if err != nil {
-			return nil, err
-		}
-
-		for _, node := range nodes {
-<<<<<<< HEAD
-			if node.RuntimeLabels == nil {
-				node.RuntimeLabels = make(map[string]string) // ensure that the map is initialized
-			}
-=======
-			if node.K3sNodeLabels == nil {
-				node.K3sNodeLabels = make(map[string]string) // ensure that the map is initialized
-			}
-			k, v := util.SplitLabelKeyValue(k3sNodeLabelWithNodeFilters.Label)
-			node.K3sNodeLabels[k] = v
-
-		}
-	}
-
-	// -> RUNTIME LABELS
-	for _, runtimeLabelWithNodeFilters := range simpleConfig.Options.Runtime.Labels {
-		if len(runtimeLabelWithNodeFilters.NodeFilters) == 0 && nodeCount > 1 {
-			return nil, fmt.Errorf("RuntimeLabelmapping '%s' lacks a node filter, but there's more than one node", runtimeLabelWithNodeFilters.Label)
-		}
-
-		nodes, err := util.FilterNodes(nodeList, runtimeLabelWithNodeFilters.NodeFilters)
 		if err != nil {
 			return nil, err
 		}
@@ -324,7 +215,6 @@
 			if node.RuntimeLabels == nil {
 				node.RuntimeLabels = make(map[string]string) // ensure that the map is initialized
 			}
->>>>>>> 4132757f
 			k, v := util.SplitLabelKeyValue(runtimeLabelWithNodeFilters.Label)
 
 			cliutil.ValidateRuntimeLabelKey(k)
@@ -473,17 +363,10 @@
 	return nil
 }
 
-<<<<<<< HEAD
 func loadbalancerAddPortConfigs(loadbalancer *k3d.Loadbalancer, portmapping nat.PortMapping, targetNodes []*k3d.Node) error {
 	portconfig := fmt.Sprintf("%s.%s", portmapping.Port.Port(), portmapping.Port.Proto())
 	nodenames := []string{}
 	for _, node := range targetNodes {
-=======
-func loadbalancerAddPortConfigs(loadbalancer *k3d.Loadbalancer, pm nat.PortMapping, nodes []*k3d.Node) error {
-	portconfig := fmt.Sprintf("%s.%s", pm.Port.Port(), pm.Port.Proto())
-	nodenames := []string{}
-	for _, node := range nodes {
->>>>>>> 4132757f
 		if node.Role == k3d.LoadBalancerRole {
 			return fmt.Errorf("error adding port config to loadbalancer: cannot add port config referencing the loadbalancer itself (loop)")
 		}
@@ -507,7 +390,6 @@
 	}
 
 	return nil
-<<<<<<< HEAD
 }
 
 func TransformPorts(ctx context.Context, runtime runtimes.Runtime, cluster *k3d.Cluster, portsWithNodeFilters []conf.PortWithNodeFilters) error {
@@ -578,6 +460,4 @@
 		}
 	}
 	return nil
-=======
->>>>>>> 4132757f
 }