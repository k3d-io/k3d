/*
Copyright © 2020 The k3d Author(s)

Permission is hereby granted, free of charge, to any person obtaining a copy
of this software and associated documentation files (the "Software"), to deal
in the Software without restriction, including without limitation the rights
to use, copy, modify, merge, publish, distribute, sublicense, and/or sell
copies of the Software, and to permit persons to whom the Software is
furnished to do so, subject to the following conditions:

The above copyright notice and this permission notice shall be included in
all copies or substantial portions of the Software.

THE SOFTWARE IS PROVIDED "AS IS", WITHOUT WARRANTY OF ANY KIND, EXPRESS OR
IMPLIED, INCLUDING BUT NOT LIMITED TO THE WARRANTIES OF MERCHANTABILITY,
FITNESS FOR A PARTICULAR PURPOSE AND NONINFRINGEMENT. IN NO EVENT SHALL THE
AUTHORS OR COPYRIGHT HOLDERS BE LIABLE FOR ANY CLAIM, DAMAGES OR OTHER
LIABILITY, WHETHER IN AN ACTION OF CONTRACT, TORT OR OTHERWISE, ARISING FROM,
OUT OF OR IN CONNECTION WITH THE SOFTWARE OR THE USE OR OTHER DEALINGS IN
THE SOFTWARE.
*/

package v1alpha2

import (
	_ "embed"
	"fmt"
	"time"

	configtypes "github.com/rancher/k3d/v4/pkg/config/types"
	k3d "github.com/rancher/k3d/v4/pkg/types"
	"github.com/rancher/k3d/v4/version"
)

// JSONSchema describes the schema used to validate config files
//go:embed schema.json
var JSONSchema string

const ApiVersion = "k3d.io/v1alpha2"

// DefaultConfigTpl for printing
const DefaultConfigTpl = `---
apiVersion: %s
kind: Simple
name: %s
servers: 1
agents: 0
image: %s
`

// DefaultConfig templated DefaultConfigTpl
var DefaultConfig = fmt.Sprintf(
	DefaultConfigTpl,
	ApiVersion,
	k3d.DefaultClusterName,
	fmt.Sprintf("%s:%s", k3d.DefaultK3sImageRepo, version.GetK3sVersion(false)),
)

type VolumeWithNodeFilters struct {
	Volume      string   `mapstructure:"volume" yaml:"volume" json:"volume,omitempty"`
	NodeFilters []string `mapstructure:"nodeFilters" yaml:"nodeFilters" json:"nodeFilters,omitempty"`
}

type PortWithNodeFilters struct {
	Port        string   `mapstructure:"port" yaml:"port" json:"port,omitempty"`
	NodeFilters []string `mapstructure:"nodeFilters" yaml:"nodeFilters" json:"nodeFilters,omitempty"`
}

type LabelWithNodeFilters struct {
	Label       string   `mapstructure:"label" yaml:"label" json:"label,omitempty"`
	NodeFilters []string `mapstructure:"nodeFilters" yaml:"nodeFilters" json:"nodeFilters,omitempty"`
}

type EnvVarWithNodeFilters struct {
	EnvVar      string   `mapstructure:"envVar" yaml:"envVar" json:"envVar,omitempty"`
	NodeFilters []string `mapstructure:"nodeFilters" yaml:"nodeFilters" json:"nodeFilters,omitempty"`
}

// SimpleConfigOptionsKubeconfig describes the set of options referring to the kubeconfig during cluster creation.
type SimpleConfigOptionsKubeconfig struct {
	UpdateDefaultKubeconfig bool `mapstructure:"updateDefaultKubeconfig" yaml:"updateDefaultKubeconfig" json:"updateDefaultKubeconfig,omitempty"` // default: true
	SwitchCurrentContext    bool `mapstructure:"switchCurrentContext" yaml:"switchCurrentContext" json:"switchCurrentContext,omitempty"`          //nolint:lll    // default: true
}

type SimpleConfigOptions struct {
	K3dOptions        SimpleConfigOptionsK3d        `mapstructure:"k3d" yaml:"k3d"`
	K3sOptions        SimpleConfigOptionsK3s        `mapstructure:"k3s" yaml:"k3s"`
	KubeconfigOptions SimpleConfigOptionsKubeconfig `mapstructure:"kubeconfig" yaml:"kubeconfig"`
	Runtime           SimpleConfigOptionsRuntime    `mapstructure:"runtime" yaml:"runtime"`
}

type SimpleConfigOptionsRuntime struct {
	GPURequest    string `mapstructure:"gpuRequest" yaml:"gpuRequest"`
	ServersMemory string `mapstructure:"serversMemory" yaml:"serversMemory"`
	AgentsMemory  string `mapstructure:"agentsMemory" yaml:"agentsMemory"`
}

type SimpleConfigOptionsK3d struct {
	Wait                       bool                 `mapstructure:"wait" yaml:"wait"`
	Timeout                    time.Duration        `mapstructure:"timeout" yaml:"timeout"`
	DisableLoadbalancer        bool                 `mapstructure:"disableLoadbalancer" yaml:"disableLoadbalancer"`
	DisableImageVolume         bool                 `mapstructure:"disableImageVolume" yaml:"disableImageVolume"`
	NoRollback                 bool                 `mapstructure:"disableRollback" yaml:"disableRollback"`
	PrepDisableHostIPInjection bool                 `mapstructure:"disableHostIPInjection" yaml:"disableHostIPInjection"`
	NodeHookActions            []k3d.NodeHookAction `mapstructure:"nodeHookActions" yaml:"nodeHookActions,omitempty"`
}

type SimpleConfigOptionsK3s struct {
	ExtraServerArgs []string `mapstructure:"extraServerArgs" yaml:"extraServerArgs"`
	ExtraAgentArgs  []string `mapstructure:"extraAgentArgs" yaml:"extraAgentArgs"`
}

// SimpleConfig describes the toplevel k3d configuration file.
type SimpleConfig struct {
<<<<<<< HEAD
	TypeMeta      `mapstructure:",squash" yaml:",inline"`
	Name          string                  `mapstructure:"name" yaml:"name" json:"name,omitempty"`
	Servers       int                     `mapstructure:"servers" yaml:"servers" json:"servers,omitempty"` //nolint:lll    // default 1
	Agents        int                     `mapstructure:"agents" yaml:"agents" json:"agents,omitempty"`    //nolint:lll    // default 0
	ExposeAPI     SimpleExposureOpts      `mapstructure:"kubeAPI" yaml:"kubeAPI" json:"kubeAPI,omitempty"`
	Image         string                  `mapstructure:"image" yaml:"image" json:"image,omitempty"`
	Network       string                  `mapstructure:"network" yaml:"network" json:"network,omitempty"`
	Subnet        string                  `mapstructure:"subnet" yaml:"subnet" json:"subnet,omitempty"`
	ClusterToken  string                  `mapstructure:"token" yaml:"clusterToken" json:"clusterToken,omitempty"` // default: auto-generated
	Volumes       []VolumeWithNodeFilters `mapstructure:"volumes" yaml:"volumes" json:"volumes,omitempty"`
	Ports         []PortWithNodeFilters   `mapstructure:"ports" yaml:"ports" json:"ports,omitempty"`
	K3sNodeLabels []LabelWithNodeFilters  `mapstructure:"k3sNodeLabels" yaml:"k3sNodeLabels" json:"k3sNodeLabels,omitempty"`
	RuntimeLabels []LabelWithNodeFilters  `mapstructure:"runtimeLabels" yaml:"runtimeLabels" json:"runtimeLabels,omitempty"`
	Options       SimpleConfigOptions     `mapstructure:"options" yaml:"options" json:"options,omitempty"`
	Env           []EnvVarWithNodeFilters `mapstructure:"env" yaml:"env" json:"env,omitempty"`
	Registries    struct {
=======
	configtypes.TypeMeta `mapstructure:",squash" yaml:",inline"`
	Name                 string                  `mapstructure:"name" yaml:"name" json:"name,omitempty"`
	Servers              int                     `mapstructure:"servers" yaml:"servers" json:"servers,omitempty"` //nolint:lll    // default 1
	Agents               int                     `mapstructure:"agents" yaml:"agents" json:"agents,omitempty"`    //nolint:lll    // default 0
	ExposeAPI            SimpleExposureOpts      `mapstructure:"kubeAPI" yaml:"kubeAPI" json:"kubeAPI,omitempty"`
	Image                string                  `mapstructure:"image" yaml:"image" json:"image,omitempty"`
	Network              string                  `mapstructure:"network" yaml:"network" json:"network,omitempty"`
	Subnet               string                  `mapstructure:"subnet" yaml:"subnet" json:"subnet,omitempty"`
	ClusterToken         string                  `mapstructure:"token" yaml:"clusterToken" json:"clusterToken,omitempty"` // default: auto-generated
	Volumes              []VolumeWithNodeFilters `mapstructure:"volumes" yaml:"volumes" json:"volumes,omitempty"`
	Ports                []PortWithNodeFilters   `mapstructure:"ports" yaml:"ports" json:"ports,omitempty"`
	Labels               []LabelWithNodeFilters  `mapstructure:"labels" yaml:"labels" json:"labels,omitempty"`
	Options              SimpleConfigOptions     `mapstructure:"options" yaml:"options" json:"options,omitempty"`
	Env                  []EnvVarWithNodeFilters `mapstructure:"env" yaml:"env" json:"env,omitempty"`
	Registries           struct {
>>>>>>> ff61747f
		Use    []string `mapstructure:"use" yaml:"use,omitempty" json:"use,omitempty"`
		Create bool     `mapstructure:"create" yaml:"create,omitempty" json:"create,omitempty"`
		Config string   `mapstructure:"config" yaml:"config,omitempty" json:"config,omitempty"` // registries.yaml (k3s config for containerd registry override)
	} `mapstructure:"registries" yaml:"registries,omitempty" json:"registries,omitempty"`
}

// SimpleExposureOpts provides a simplified syntax compared to the original k3d.ExposureOpts
type SimpleExposureOpts struct {
	Host     string `mapstructure:"host" yaml:"host,omitempty" json:"host,omitempty"`
	HostIP   string `mapstructure:"hostIP" yaml:"hostIP,omitempty" json:"hostIP,omitempty"`
	HostPort string `mapstructure:"hostPort" yaml:"hostPort,omitempty" json:"hostPort,omitempty"`
}

// Kind implements Config.Kind
func (c SimpleConfig) GetKind() string {
	return "Simple"
}

func (c SimpleConfig) GetAPIVersion() string {
	return ApiVersion
}

// ClusterConfig describes a single cluster config
type ClusterConfig struct {
	configtypes.TypeMeta `mapstructure:",squash" yaml:",inline"`
	Cluster              k3d.Cluster                   `mapstructure:",squash" yaml:",inline"`
	ClusterCreateOpts    k3d.ClusterCreateOpts         `mapstructure:"options" yaml:"options"`
	KubeconfigOpts       SimpleConfigOptionsKubeconfig `mapstructure:"kubeconfig" yaml:"kubeconfig"`
}

// Kind implements Config.Kind
func (c ClusterConfig) GetKind() string {
	return "Simple"
}

func (c ClusterConfig) GetAPIVersion() string {
	return ApiVersion
}

// ClusterListConfig describes a list of clusters
type ClusterListConfig struct {
	configtypes.TypeMeta `mapstructure:",squash" yaml:",inline"`
	Clusters             []k3d.Cluster `mapstructure:"clusters" yaml:"clusters"`
}

func (c ClusterListConfig) GetKind() string {
	return "Simple"
}

func (c ClusterListConfig) GetAPIVersion() string {
	return ApiVersion
}

func GetConfigByKind(kind string) (configtypes.Config, error) {

	// determine config kind
	switch kind {
	case "simple":
		return SimpleConfig{}, nil
	case "cluster":
		return ClusterConfig{}, nil
	case "clusterlist":
		return ClusterListConfig{}, nil
	case "":
		return nil, fmt.Errorf("missing `kind` in config file")
	default:
		return nil, fmt.Errorf("unknown `kind` '%s' in config file", kind)
	}

}<|MERGE_RESOLUTION|>--- conflicted
+++ resolved
@@ -112,24 +112,6 @@
 
 // SimpleConfig describes the toplevel k3d configuration file.
 type SimpleConfig struct {
-<<<<<<< HEAD
-	TypeMeta      `mapstructure:",squash" yaml:",inline"`
-	Name          string                  `mapstructure:"name" yaml:"name" json:"name,omitempty"`
-	Servers       int                     `mapstructure:"servers" yaml:"servers" json:"servers,omitempty"` //nolint:lll    // default 1
-	Agents        int                     `mapstructure:"agents" yaml:"agents" json:"agents,omitempty"`    //nolint:lll    // default 0
-	ExposeAPI     SimpleExposureOpts      `mapstructure:"kubeAPI" yaml:"kubeAPI" json:"kubeAPI,omitempty"`
-	Image         string                  `mapstructure:"image" yaml:"image" json:"image,omitempty"`
-	Network       string                  `mapstructure:"network" yaml:"network" json:"network,omitempty"`
-	Subnet        string                  `mapstructure:"subnet" yaml:"subnet" json:"subnet,omitempty"`
-	ClusterToken  string                  `mapstructure:"token" yaml:"clusterToken" json:"clusterToken,omitempty"` // default: auto-generated
-	Volumes       []VolumeWithNodeFilters `mapstructure:"volumes" yaml:"volumes" json:"volumes,omitempty"`
-	Ports         []PortWithNodeFilters   `mapstructure:"ports" yaml:"ports" json:"ports,omitempty"`
-	K3sNodeLabels []LabelWithNodeFilters  `mapstructure:"k3sNodeLabels" yaml:"k3sNodeLabels" json:"k3sNodeLabels,omitempty"`
-	RuntimeLabels []LabelWithNodeFilters  `mapstructure:"runtimeLabels" yaml:"runtimeLabels" json:"runtimeLabels,omitempty"`
-	Options       SimpleConfigOptions     `mapstructure:"options" yaml:"options" json:"options,omitempty"`
-	Env           []EnvVarWithNodeFilters `mapstructure:"env" yaml:"env" json:"env,omitempty"`
-	Registries    struct {
-=======
 	configtypes.TypeMeta `mapstructure:",squash" yaml:",inline"`
 	Name                 string                  `mapstructure:"name" yaml:"name" json:"name,omitempty"`
 	Servers              int                     `mapstructure:"servers" yaml:"servers" json:"servers,omitempty"` //nolint:lll    // default 1
@@ -145,7 +127,6 @@
 	Options              SimpleConfigOptions     `mapstructure:"options" yaml:"options" json:"options,omitempty"`
 	Env                  []EnvVarWithNodeFilters `mapstructure:"env" yaml:"env" json:"env,omitempty"`
 	Registries           struct {
->>>>>>> ff61747f
 		Use    []string `mapstructure:"use" yaml:"use,omitempty" json:"use,omitempty"`
 		Create bool     `mapstructure:"create" yaml:"create,omitempty" json:"create,omitempty"`
 		Config string   `mapstructure:"config" yaml:"config,omitempty" json:"config,omitempty"` // registries.yaml (k3s config for containerd registry override)
