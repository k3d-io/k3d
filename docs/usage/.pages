--- conflicted
+++ resolved
@@ -5,10 +5,7 @@
   - multiserver.md
   - registries.md
   - exposing_services.md
-<<<<<<< HEAD
   - importing_images.md
-=======
   - k3s.md
->>>>>>> 0f5d1128
   - advanced
   - commands