# Running CUDA workloads
If you want to run CUDA workloads on the K3S container you need to customize the container.
CUDA workloads require the NVIDIA Container Runtime, so containerd needs to be configured to use this runtime.
The K3S container itself also needs to run with this runtime. If you are using Docker you can install the [NVIDIA Container Toolkit](https://docs.nvidia.com/datacenter/cloud-native/container-toolkit/install-guide.html).

## Building a customized K3S image
<<<<<<< HEAD
To get the NVIDIA container runtime in the K3S image you need to build your own K3S image. The native K3S image is based on Alpine but the NVIDIA container runtime is not supported on Alpine yet. To get around this we have to build the image with a supported base image.
=======
To get the NVIDIA container runtime in the K3S image you need to build your own K3S image. The native K3S image is based on Alpine but the NVIDIA container runtime is not supported on Alpine yet. To get around this we need to build the image with a supported base image.
>>>>>>> fb8d2b8f

### Adapt the Dockerfile

```Dockerfile
FROM ubuntu:18.04 as base
RUN apt-get update -y && apt-get install -y ca-certificates
ADD k3s/build/out/data.tar.gz /image
RUN mkdir -p /image/etc/ssl/certs /image/run /image/var/run /image/tmp /image/lib/modules /image/lib/firmware && \
    cp /etc/ssl/certs/ca-certificates.crt /image/etc/ssl/certs/ca-certificates.crt
RUN cd image/bin && \
    rm -f k3s && \
    ln -s k3s-server k3s

FROM ubuntu:18.04
RUN echo 'debconf debconf/frontend select Noninteractive' | debconf-set-selections
RUN apt-get update -y && apt-get -y install gnupg2 curl

# Install the NVIDIA Container Runtime
RUN curl -s -L https://nvidia.github.io/nvidia-container-runtime/gpgkey | apt-key add -
RUN curl -s -L https://nvidia.github.io/nvidia-container-runtime/ubuntu18.04/nvidia-container-runtime.list | tee /etc/apt/sources.list.d/nvidia-container-runtime.list
RUN apt-get update -y
RUN apt-get -y install nvidia-container-runtime

COPY --from=base /image /
RUN mkdir -p /etc && \
    echo 'hosts: files dns' > /etc/nsswitch.conf
RUN chmod 1777 /tmp
# Provide custom containerd configuration to configure the nvidia-container-runtime
RUN mkdir -p /var/lib/rancher/k3s/agent/etc/containerd/
COPY config.toml.tmpl /var/lib/rancher/k3s/agent/etc/containerd/config.toml.tmpl
# Deploy the nvidia driver plugin on startup
RUN mkdir -p /var/lib/rancher/k3s/server/manifests
COPY gpu.yaml /var/lib/rancher/k3s/server/manifests/gpu.yaml
VOLUME /var/lib/kubelet
VOLUME /var/lib/rancher/k3s
VOLUME /var/lib/cni
VOLUME /var/log
ENV PATH="$PATH:/bin/aux"
ENTRYPOINT ["/bin/k3s"]
CMD ["agent"]
```
This [Dockerfile](cuda/Dockerfile) is based on the [K3S Dockerfile](https://github.com/rancher/k3s/blob/master/package/Dockerfile).
The following changes are applied:
1. Change the base images to Ubuntu 18.04 so the NVIDIA Container Runtime can be installed
2. Add a custom containerd `config.toml` template to add the NVIDIA Container Runtime. This replaces the default `runc` runtime
3. Add a manifest for the NVIDIA driver plugin for Kubernetes

### Configure containerd
We need to configure containerd to use the NVIDIA Container Runtime. We need to customize the config.toml that is used at startup. K3S provides a way to do this using a [config.toml.tmpl](cuda/config.toml.tmpl) file. More information can be found on the [K3S site](https://rancher.com/docs/k3s/latest/en/advanced/#configuring-containerd).

```go
[plugins.opt]
  path = "{{ .NodeConfig.Containerd.Opt }}"

[plugins.cri]
  stream_server_address = "127.0.0.1"
  stream_server_port = "10010"

{{- if .IsRunningInUserNS }}
  disable_cgroup = true
  disable_apparmor = true
  restrict_oom_score_adj = true
{{end}}

{{- if .NodeConfig.AgentConfig.PauseImage }}
  sandbox_image = "{{ .NodeConfig.AgentConfig.PauseImage }}"
{{end}}

{{- if not .NodeConfig.NoFlannel }}
[plugins.cri.cni]
  bin_dir = "{{ .NodeConfig.AgentConfig.CNIBinDir }}"
  conf_dir = "{{ .NodeConfig.AgentConfig.CNIConfDir }}"
{{end}}

[plugins.cri.containerd.runtimes.runc]
  # ---- changed from 'io.containerd.runc.v2' for GPU support
  runtime_type = "io.containerd.runtime.v1.linux"

# ---- added for GPU support
[plugins.linux]
  runtime = "nvidia-container-runtime"

{{ if .PrivateRegistryConfig }}
{{ if .PrivateRegistryConfig.Mirrors }}
[plugins.cri.registry.mirrors]{{end}}
{{range $k, $v := .PrivateRegistryConfig.Mirrors }}
[plugins.cri.registry.mirrors."{{$k}}"]
  endpoint = [{{range $i, $j := $v.Endpoints}}{{if $i}}, {{end}}{{printf "%q" .}}{{end}}]
{{end}}

{{range $k, $v := .PrivateRegistryConfig.Configs }}
{{ if $v.Auth }}
[plugins.cri.registry.configs."{{$k}}".auth]
  {{ if $v.Auth.Username }}username = "{{ $v.Auth.Username }}"{{end}}
  {{ if $v.Auth.Password }}password = "{{ $v.Auth.Password }}"{{end}}
  {{ if $v.Auth.Auth }}auth = "{{ $v.Auth.Auth }}"{{end}}
  {{ if $v.Auth.IdentityToken }}identitytoken = "{{ $v.Auth.IdentityToken }}"{{end}}
{{end}}
{{ if $v.TLS }}
[plugins.cri.registry.configs."{{$k}}".tls]
  {{ if $v.TLS.CAFile }}ca_file = "{{ $v.TLS.CAFile }}"{{end}}
  {{ if $v.TLS.CertFile }}cert_file = "{{ $v.TLS.CertFile }}"{{end}}
  {{ if $v.TLS.KeyFile }}key_file = "{{ $v.TLS.KeyFile }}"{{end}}
{{end}}
{{end}}
{{end}}
```

### The NVIDIA device plugin
To enable NVIDIA GPU support on Kubernetes you also need to install the [NVIDIA device plugin](https://github.com/NVIDIA/k8s-device-plugin). The device plugin is a deamonset and allows you to automatically:
* Expose the number of GPUs on each nodes of your cluster
* Keep track of the health of your GPUs
* Run GPU enabled containers in your Kubernetes cluster.

```yaml
apiVersion: apps/v1
kind: DaemonSet
metadata:
  name: nvidia-device-plugin-daemonset
  namespace: kube-system
spec:
  selector:
    matchLabels:
      name: nvidia-device-plugin-ds
  template:
    metadata:
      # Mark this pod as a critical add-on; when enabled, the critical add-on scheduler
      # reserves resources for critical add-on pods so that they can be rescheduled after
      # a failure.  This annotation works in tandem with the toleration below.
      annotations:
        scheduler.alpha.kubernetes.io/critical-pod: ""
      labels:
        name: nvidia-device-plugin-ds
    spec:
      tolerations:
      # Allow this pod to be rescheduled while the node is in "critical add-ons only" mode.
      # This, along with the annotation above marks this pod as a critical add-on.
      - key: CriticalAddonsOnly
        operator: Exists
      containers:
      - env:
        - name: DP_DISABLE_HEALTHCHECKS
          value: xids
        image: nvidia/k8s-device-plugin:1.11
        name: nvidia-device-plugin-ctr
        securityContext:
          allowPrivilegeEscalation: true
          capabilities:
            drop: ["ALL"]
        volumeMounts:
          - name: device-plugin
            mountPath: /var/lib/kubelet/device-plugins
      volumes:
        - name: device-plugin
          hostPath:
            path: /var/lib/kubelet/device-plugins
```

### Build the K3S image
To build the custom image we need to build K3S because we need the generated output.

Put the following files in a directory:
* [Dockerfile](cuda/Dockerfile)
* [config.toml.tmpl](cuda/config.toml.tmpl)
* [gpu.yaml](cuda/gpu.yaml)
* [build.sh](cuda/build.sh)
* [cuda-vector-add.yaml](cuda/cuda-vector-add.yaml)

The `build.sh` files takes the K3S git tag as argument, it defaults to `v1.18.10+k3s1`. The script performs the following steps: 
* pulls K3S 
* builds K3S
* build the custom K3S Docker image

The resulting image is tagged as k3s-gpu:&lt;version tag&gt;. The version tag is the git tag but the '+' sign is replaced with a '-'.

[build.sh](cuda/build.sh):
```bash
#!/bin/bash
set -e
cd $(dirname $0)
 
K3S_TAG="${1:-v1.18.10+k3s1}"
IMAGE_TAG="${K3S_TAG/+/-}"

if [ -d k3s ]; then
    rm -rf k3s
fi
git clone --depth 1 https://github.com/rancher/k3s.git -b $K3S_TAG
cd k3s
make
cd ..
docker build -t k3s-gpu:$IMAGE_TAG .
```

## Run and test the custom image
You can run a container based on the new image with Docker:
```
docker run --name k3s-gpu -d --privileged --gpus all k3s-gpu:v1.18.10-k3s1
```
Deploy a [test pod](cuda/cuda-vector-add.yaml):
```
docker cp cuda-vector-add.yaml k3s-gpu:/cuda-vector-add.yaml
docker exec k3s-gpu kubectl apply -f /cuda-vector-add.yaml
docker exec k3s-gpu kubectl logs cuda-vector-add
```

## Known issues
* This approach does not work on WSL2 yet. The NVIDIA driver plugin and container runtime rely on the NVIDIA Management Library (NVML) which is not yet supported. See the [CUDA on WSL User Guide](https://docs.nvidia.com/cuda/wsl-user-guide/index.html#known-limitations).

## Acknowledgements:
Most of the information in this article was obtained from various sources:
* [Add NVIDIA GPU support to k3s with containerd](https://dev.to/mweibel/add-nvidia-gpu-support-to-k3s-with-containerd-4j17)
* [microk8s](https://github.com/ubuntu/microk8s)
* [K3S](https://github.com/rancher/k3s)

<|MERGE_RESOLUTION|>--- conflicted
+++ resolved
@@ -4,11 +4,7 @@
 The K3S container itself also needs to run with this runtime. If you are using Docker you can install the [NVIDIA Container Toolkit](https://docs.nvidia.com/datacenter/cloud-native/container-toolkit/install-guide.html).
 
 ## Building a customized K3S image
-<<<<<<< HEAD
-To get the NVIDIA container runtime in the K3S image you need to build your own K3S image. The native K3S image is based on Alpine but the NVIDIA container runtime is not supported on Alpine yet. To get around this we have to build the image with a supported base image.
-=======
 To get the NVIDIA container runtime in the K3S image you need to build your own K3S image. The native K3S image is based on Alpine but the NVIDIA container runtime is not supported on Alpine yet. To get around this we need to build the image with a supported base image.
->>>>>>> fb8d2b8f
 
 ### Adapt the Dockerfile
 
@@ -203,7 +199,7 @@
 docker build -t k3s-gpu:$IMAGE_TAG .
 ```
 
-## Run and test the custom image
+## Run and test the custom image with Docker
 You can run a container based on the new image with Docker:
 ```
 docker run --name k3s-gpu -d --privileged --gpus all k3s-gpu:v1.18.10-k3s1
@@ -213,6 +209,17 @@
 docker cp cuda-vector-add.yaml k3s-gpu:/cuda-vector-add.yaml
 docker exec k3s-gpu kubectl apply -f /cuda-vector-add.yaml
 docker exec k3s-gpu kubectl logs cuda-vector-add
+```
+
+## Run and test the custom image with k3d
+Tou can use the image with k3d:
+```
+k3d cluster create --no-lb --image k3s-gpu:v1.18.10-k3s1 --gpus all
+```
+Deploy a [test pod](cuda/cuda-vector-add.yaml):
+```
+kubectl apply -f cuda-vector-add.yaml
+kubectl logs cuda-vector-add
 ```
 
 ## Known issues
