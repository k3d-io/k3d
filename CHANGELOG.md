# Changelog

## v5.0.0

### Breaking Changes

- new syntax for nodefilters
  - dropped the usage of square brackets `[]` for indexing, as it caused problems with some shells trying to interpret them
  - new syntax: `@identifier[:index][:opt]` (see <https://github.com/rancher/k3d/discussions/652>)
    - example for a port-mapping: `--port 8080:80@server:0:proxy`
      - identifier = `server`, index = `0`, opt = `proxy`
      - `opt` is an extra optional argument used for different purposes depending on the flag
        - currently, only the `--port` flag has `opt`s, namely `proxy` and `direct` (see other breaking change)
- port-mapping now go via the loadbalancer (serverlb) by default
  - the `--port` flag has the `proxy` opt (see new nodefilter syntax above) set by default
  - to leverage the old behavior of direct port-mappings, use the `direct` opt on the port flag
  - the nodefilter `loadbalancer` will now do the same as `servers:*;agents:*` (proxied via the loadbalancer)

### Fixes

- cleaned up and properly sorted the sanitization of existing resources used to create new nodes (#638)

### Features & Enhancements

- new command: `k3d node edit` to edit existing nodes (#615)
  - currently only allows `k3d node edit NODE --port-add HOSTPORT:CONTAINERPORT` for the serverlb/loadbalancer to add new ports
  - pkg: new `NodeEdit` function
- new (hidden) command: `k3d debug` with some options for debugging k3d resources (#638)
  - e.g. `k3d debug loadbalancer get-config` to get the current loadbalancer configuration
- loadbalancer / k3d-proxy (#638)
  - updated fork of `confd` to make usage of the file backend including a file watcher for auto-reloads
    - this also checks the config before applying it, so the lb doesn't crash on a faulty config
  - updating the loadbalancer writes the new config file and also checks if everything's going fine afterwards
- helper images can now be set explicitly via environment variables: `K3D_IMAGE_LOADBALANCER` & `K3D_IMAGE_TOOLS` (#638)
- concurrently add new nodes to an existing cluster (remove some dumb code) (#640)
  - `--wait` is now the default for `k3d node create`
- normalized flag usage for k3s and runtime (#598, @ejose19)
  - rename `k3d cluster create --label` to `k3d cluster create --runtime-label` (as it's labelling the node on runtime level, e.g. docker)
    - config option moved to `options.runtime.labels`
  - add `k3d cluster create --k3s-node-label` to add Kubernetes node labels via k3s flag (#584, @developer-guy, @ejose, @dentrax)
    - new config option `options.k3s.nodeLabels`
  - the same for `k3d node create`
- improved config file handling (#605)
  - new version `v1alpha3`
    - warning when using outdated version
    - validation dynamically based on provided config apiVersion
    - new default for `k3d config init`
  - new command `k3d config migrate INPUT [OUTPUT]` to migrate config files between versions
    - currently supported migration `v1alpha2` -> `v1alpha3`
  - pkg: new `Config` interface type to support new generic `FromViper` config file parsing
- changed flags `--k3s-server-arg` & `--k3s-agent-arg` into `--k3s-arg` with nodefilter support (#605)
  - new config path `options.k3s.extraArgs`
- config file: environment variables (`$VAR`, `${VAR}` will be expanded unconditionally) (#643)

### Misc

- tests/e2e: timeouts everywhere to avoid killing DroneCI (#638)
- logs: really final output when creating/deleting nodes (so far, we were not outputting a final success message and the process was still doing stuff) (#640)
- tests/e2e: add tests for v1alpha2 to v1alpha3 migration
- docs: use v1alpha3 config version

<<<<<<< HEAD
=======
## v4.4.7

### Features / Enhancements

- new flag: `k3d image import --keep-tools` to not delete the tools node container after importing the image(s) (#672)
- improve image name handling when importing images (#653, @cimnine)
  - normalize image names internally, e.g. strip prefixes that docker adds, but that break the process
  - see <https://k3d.io/usage/commands/k3d_image_import/> for more info

### Fixes

- Use default gateway, when bridge network doesn't have it (#666, @kuritka)
- Start an existing, but not running tools node to re-use it when importing an image (#672)

### Misc

- deps: switching back to upstream viper including the StringArray fix
- docs: reference to "nolar/setup-k3d-k3s" step for GitHub Actions (#668, @nolar)
- docs: updated and simplified CUDA guide (#662, @vainkop) (#669)

>>>>>>> 4132757f
## v4.4.6

### Fixes

- fix an issue where the cluster creation would stall waiting for the `starting worker processes` log message from the loadbalancer/serverlb
  - this was likely caused by a rounding issue when asking docker to get the container logs starting at a specific timestamp
  - we now drop subsecond precision for this to avoid the rounding issue, which was confirmed to work
  - see issues #592 & #621

### Misc

- to debug the issue mentioned above, we introduced a new environment variable `K3D_LOG_NODE_WAIT_LOGS`, which can be set to a list of node roles (e.g. `K3D_LOG_NODE_WAIT_LOGS=loadbalancer,agent`) to output the container logs that k3d inspects

## v4.4.5

### Fixes

- overall: use the getDockerClient helper function everywhere to e.g. support docker via ssh everywhere
- nodeCreate: do not copy meminfo/edac volume mounts from existing nodes, to avoid conflicts with generated mounts
- kubeconfig: fix file handling on windows (#626 + #628, @dragonflylee)

### Misc

- docs: add [FAQ entry](https://k3d.io/faq/faq/#nodes-fail-to-start-or-get-stuck-in-notready-state-with-log-nf_conntrack_max-permission-denied) on nf_conntrack_max: permission denied issue from kube-proxy (#607)
- docs: cleanup, fix formatting, etc.
- license: update to include 2021 in time range
- docs: link to AutoK3s (#614, @JacieChao)
- tests/e2e: update the list of tested k3s versions

## v4.4.4

### Enhancements

- nodes created via `k3d node create` now inherit the registry config from existing nodes (if there is any) (#597)
- the cgroupv2 hotfix (custom entrypoint script) is now enabled by default (#603)
  - disable by setting the environment variable `K3D_FIX_CGROUPV2=false`

### Fixes

- fix using networks without IPAM config (e.g. `host`)

### Misc

- docs: edit links on k3d.io now point to the correct branch (`main`)
- docs: new FAQ entry on spurious PID entries when using shared mounts (#609, @leelavg)

## v4.4.3

### Highlights

- cgroupv2 support: to properly work on cgroupv2 systems, k3s has to move all the processes from the root cgroup to a new /init cgroup and enable subtree_control
  - this is going to be included in the k3s agent code directly (<https://github.com/k3s-io/k3s/pull/3242>)
  - for now we're overriding the container entrypoint with a script that does this (#579, compare <https://github.com/k3s-io/k3s/pull/3237>)
  - thanks a lot for all the input and support @AkihiroSuda
  - **Usage**: set the environment variable `K3D_FIX_CGROUPV2` to a `true` value before/when creating a cluster with k3d
    - e.g. `export K3D_FIX_CGROUPV2=1`

### Fixes

- fix: docker volume not mountable due to validation failure
  - was not able to mount named volume on windows as we're checking for `:` meant for drive-letters and k3d separators

### Misc

- fix create command's flags typo (#568, @Jason-ZW)

## v4.4.2

### Fixes

- k3d-proxy: rename udp upstreams to avoid collisions/duplicates (#564)

### Features

- add *hidden* command `k3d runtime-info` used for debugging (#553)
  - this comes with some additions on package/runtime level
- add *experimental* `--subnet` flag to get some k3d IPAM to ensure that server nodes keep static IPs across restarts (#560)

### Misc

- docs: fix typo (#556, @gcalmettes)
- docs: fix typo (#561, @alechartung)
- ci/drone: pre-release on `-dev.X` tags
- ci/drone: always build no matter the branch name (just not release)
- docs: add automatic command tree generation via cobra (#562)
- makefile: use `go env gopath` as install target for tools (as per #445)
- JSONSchema: add some examples and defaults (now also available via <https://raw.githubusercontent.com/rancher/k3d/main/pkg/config/v1alpha2/schema.json> in your IDE)

## v4.4.1

### Fixes

- use viper fork that contains a fix to make cobra's `StringArray` flags work properly
  - this fixes the issue, that flag values containing commas got split (because we had to use `StringSlice` type flags)
  - this is to be changed back to upstream viper as soon as <https://github.com/spf13/viper/pull/398> (or a similar fix) got merged

## v4.4.0

### Features / Enhancements

- Support for Memory Limits using e.g. `--servers-memory 1g` or `--agents-memory 1.5g` (#494, @konradmalik)
  - enabled by providing fake `meminfo` files

### Fixes

- fix absolute paths in volume mounts on Windows (#510, @markrexwinkel)

### Documentation

- clarify registry names in docs and help text
- add usage section about config file (#534)
- add FAQ entry on certificate error when running behind corporate proxy
- add MacPorts install instructions (#539, @herbygillot)
- Heal Shruggie: Replace amputated arm (#540, @claycooper)

## v4.3.0

### Features / Enhancements

- Use Go 1.16
  - update dependencies, including kubernetes, docker, containerd and more
  - add `darwin/arm64` (Apple Silicon, M1) build target (#530)
  - use the new `//go:embed` feature to directly embed the jsonschema in the binary (#529)
- Add a status column to `k3d registry list` output (#496, @ebr)
- Allow non-prefixed (i.e. without `k3d-` prefix) user input when fetching resources (e.g. `k3d node get mycluster-server-0` would return successfully)

### Fixes

- Allow absolute paths for volumes on Windows (#510, @markrexwinkel)
- fix nil-pointer exception in case of non-existent IPAM network config
- Properly handle combinations of host/hostIP in kubeAPI settings reflected in the kubeconfig (#500, @fabricev)

### Misc

- docs: fix typo in stop command help text (#513, @searsaw)
- ci/ghaction: AUR (pre-)release now on Ubuntu 20.04 and latest archlinux image
- REMOVE incomplete and unused `containerd` runtime from codebase, as it was causing issues to build for windows and hasn't made any progress in quite some time now

## v4.2.0

### Features / Enhancements

- add processing step for cluster config, to configure it e.g. for hostnetwork mode (#477, @konradmalik)
- allow proxying UDP ports via the load balancer (#488, @k0da)

### Fixes

- fix usage of `DOCKER_HOST` env var for Kubeconfig server ref (trim port)
- fix error when trying to attach the same node (e.g. registry) to the same network twice (#486, @kuritka)
- fix Kube-API settings in configg file got overwritten (#490, @dtomasi)

### Misc

- add `k3d.version` label to created resources
- add Pull-Request template
- docs: add hint on minimal requirements for multi-server clusters (#481, @Filius-Patris)

## v4.1.1

### Fixes

- fix: `--k3s-server-arg` and `--k3s-agent-arg` didn't work (Viper StringArray incompatibility) (#482)

## v4.1.0

### Highlights

#### :scroll: Configuration Enhancements

- :snake: use [viper](https://github.com/spf13/viper) for configuration management
  - takes over the job of properly fetching and merging config options from
    - CLI arguments/flags
    - environment variables
    - config file
  - this also fixes some issues with using the config file (like cobra defaults overriding config file values)
- :heavy_check_mark: add JSON-Schema validation for the `Simple` config file schema
- :new: config version `k3d.io/v1alpha2` (some naming changes)
  - `exposeAPI` -> `kubeAPI`
  - `options.k3d.noRollback` -> `options.k3d.disableRollback`
  - `options.k3d.prepDisableHostIPInjection` -> `options.k3d.disableHostIPInjection`

#### :computer: Docker over SSH

- Support Docker over SSH (#324, @ekristen & @inercia)

### Features & Enhancements

- add root flag `--timestamps` to enable timestamped logs
- improved multi-server cluster support (#467)
  - log a warning, if one tries to create a cluster with only 2 nodes (no majority possible, no fault tolerance)
  - revamped cluster start procedure: init-node, sorted servers, agents, helpers
  - different log messages per role and start-place (that we wait for to consider a node to be ready)
  - module: `NodeStartOpts` now accept a `ReadyLogMessage` and `NodeState` now takes a `Started` timestamp string

### Fixes

- do not ignore `--no-hostip` flag and don't inject hostip if `--network=host` (#471, @konradmalik)
- fix: `--no-lb` ignored
- fix: print error cause when serverlb fails to start

### Misc

- tests/e2e: add config override test
- tests/e2e: add multi server start-stop cycle test
- tests/e2e: improved logs with stage and test details.
- builds&tests: use Docker 20.10 and BuildKit everywhere
- :memo: docs: add <https://github.com/AbsaOSS/k3d-action> (GitHub Action) as a related project (#476, @kuritka)

### Tested with

- E2E Tests ran with k3s versions
  - v1.17.17-k3s1 (see Known Issues below)
  - v1.18.15-k3s1 (see Known Issues below)
  - v1.19.7-k3s1
  - v1.20.2-k3s1

### Known Issues

- automatic multi-server cluster restarts tend to fail with k3s versions v1.17.x & v1.18.x and probably earlier versions (using dqlite)
- Using Viper brings us lots of nice features, but also one problem:
  - We had to switch StringArray flags to StringSlice flags, which
    - allow to use multiple flag values comma-separated in a single flag, but also
    - split flag values that contain a comma into separate parts (and we cannot handle issues that arise due to this)
      - so if you rely on commas in your flag values (e.g. for `--env X=a,b,c`), please consider filing an issue or supporting <https://github.com/spf13/viper/issues/246> and <https://github.com/spf13/viper/pull/398>
      - `--env X=a,b,c` would be treated the same as `--env X=a`, `--env b`, `--env c`

## v4.0.0

### Breaking Changes

#### Module

**If you're using k3d as a Go module, please have a look into the code to see all the changes!**

- We're open for chats via Slack or GitHub discussions

- Module is now on `github.com/rancher/k3d/v4` due to lots of breaking changes
- `pkg/cluster` is now `pkg/client`
- `ClusterCreate` and `NodeCreate` don't start the entities (containers) anymore
  - `ClusterRun` and `NodeRun` orchestrate the new Create and Start functionality
- `NodeDelete`/`ClusterDelete` now take an additional `NodeDeleteOpts`/`ClusterDeleteOpts` struct to toggle specific steps
- NodeSpec now features a list of networks (required for registries)
- New config flow: CLIConfig (SimpleConfig) -> ClusterConfig -> Cluster + Opts

#### CLI

- Some flags changed to also use `noun-action` syntax
  - e.g. `--switch-context --update-default-kubeconfig` -> `--kubeconfig-switch-context --kubeconfig-update-default`
  - this eases grouping and visibility

### Changes

#### Features

- **Registry Support**
  - k3d-managed registry like we had it in k3d v1.x
  - Option 1: default settings, paired with cluster creation
    - `k3d cluster create --registry-create` -> New registry for that cluster
    - `k3d cluster create --registry-use` -> Re-use existing registry
  - Option 2: customized, managed stand-alone
    - `k3d registry [create/start/stop/delete]`
    - Check the documentation, help text and tutorials for more details
  - Communicate managed registry using the LocalRegistryHostingV1 spec from [KEP-1755](https://github.com/kubernetes/enhancements/blob/0d69f7cea6fbe73a7d70fab569c6898f5ccb7be0/keps/sig-cluster-lifecycle/generic/1755-communicating-a-local-registry/README.md)
    - interesting especially for tools that reload images, like Tilt or Skaffold

- **Config File Support**
  - Put all your CLI-Arguments/Flags into a more readable config file and re-use it everywhere (keep it in your repo)
    - Note: this is not always a 1:1 matching in naming/syntax/semantics
  - `k3d cluster create --config myconfig.yaml`

    ```yaml
    apiVersion: k3d.io/v1alpha1
    kind: Simple
    name: mycluster
    servers: 3
    agents: 2
    ports:
      - port: 8080:80
        nodeFilters:
          - loadbalancer
    ```

  - Check out our test cases in [pkg/config/test_assets/](./pkg/config/test_assets/) for more config file examples
  - **Note**: The config file format (& feature) might still be a little rough around the edges and it's prone to change quickly until we hit a stable release of the config

- [WIP] Support for Lifecycle Hooks
  - Run any executable at specific stages during the cluster and node lifecycles
    - e.g. we modify the `registries.yaml` in the `preStart` stage of nodes
    - Guides will follow

- Print container creation time (#431, @inercia)
- add output formats for `cluster ls` and `node ls` (#439, @inercia)

#### Fixes

- import image: avoid nil pointer exception in specific cases
- cluster delete: properly handle node and network (#437)
- --port: fix bnil-pointer exception when exposing port on non-existent loadbalancer
- completion/zsh: source completion file

#### Misc

- Now building with Go 1.15
  - same for the k3d-tools code
- updated dependencies (including Docker v20.10)
- tests/e2e: add `E2E_INCLUDE` and rename `E2E_SKIP` to `E2E_EXCLUDE`
- tests/e2e: allow overriding the Helper Image Tag via `E2E_HELPER_IMAGE_TAG`
- docs: spell checking (#434, @jsoref)
- docs: add Chocolatey install option (#443, @erwinkersten)<|MERGE_RESOLUTION|>--- conflicted
+++ resolved
@@ -59,8 +59,6 @@
 - tests/e2e: add tests for v1alpha2 to v1alpha3 migration
 - docs: use v1alpha3 config version
 
-<<<<<<< HEAD
-=======
 ## v4.4.7
 
 ### Features / Enhancements
@@ -81,7 +79,6 @@
 - docs: reference to "nolar/setup-k3d-k3s" step for GitHub Actions (#668, @nolar)
 - docs: updated and simplified CUDA guide (#662, @vainkop) (#669)
 
->>>>>>> 4132757f
 ## v4.4.6
 
 ### Fixes
