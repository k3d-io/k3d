module github.com/rancher/k3d/v3

go 1.14

require (
	github.com/Microsoft/hcsshim v0.8.9 // indirect
	github.com/Microsoft/hcsshim/test v0.0.0-20201030212021-6e6b6ce98037 // indirect
	github.com/containerd/cgroups v0.0.0-20200824123100-0b889c03f102 // indirect
	github.com/containerd/containerd v1.4.1
	github.com/containerd/continuity v0.0.0-20190827140505-75bee3e2ccb6 // indirect
	github.com/containerd/fifo v0.0.0-20190816180239-bda0ff6ed73c // indirect
	github.com/containerd/ttrpc v0.0.0-20190828172938-92c8520ef9f8 // indirect
	github.com/containerd/typeurl v0.0.0-20190911142611-5eb25027c9fd // indirect
	github.com/docker/cli v20.10.0-beta1.0.20201103165149-c20be83d6b34+incompatible
	github.com/docker/distribution v0.0.0-20201029003056-f5cdc24dd3d8 // indirect
	github.com/docker/docker v17.12.0-ce-rc1.0.20200528204242-89382f2f2074+incompatible
	github.com/docker/go-connections v0.4.0
	github.com/fsnotify/fsnotify v1.4.9 // indirect
	github.com/go-test/deep v1.0.4
	github.com/gogo/googleapis v1.3.0 // indirect
	github.com/golang/protobuf v1.4.3 // indirect
	github.com/heroku/docker-registry-client v0.0.0-20190909225348-afc9e1acc3d5
	github.com/imdario/mergo v0.3.9
	github.com/liggitt/tabwriter v0.0.0-20181228230101-89fcab3d43de
	github.com/mitchellh/go-homedir v1.1.0
	github.com/mitchellh/mapstructure v1.3.3 // indirect
	github.com/moby/sys/mount v0.1.0 // indirect
	github.com/moby/term v0.0.0-20200507201656-73f35e472e8f // indirect
	github.com/morikuni/aec v0.0.0-20170113033406-39771216ff4c // indirect
	github.com/opencontainers/runc v0.1.1 // indirect
	github.com/opencontainers/selinux v1.6.0 // indirect
	github.com/pelletier/go-toml v1.8.0 // indirect
	github.com/sirupsen/logrus v1.7.0
	github.com/spf13/afero v1.3.4 // indirect
	github.com/spf13/cast v1.3.1 // indirect
	github.com/spf13/cobra v1.1.0
	github.com/spf13/jwalterweatherman v1.1.0 // indirect
	github.com/spf13/viper v1.7.1
	github.com/stretchr/testify v1.6.1 // indirect
	github.com/syndtr/gocapability v0.0.0-20180916011248-d98352740cb2 // indirect
	golang.org/x/net v0.0.0-20200602114024-627f9648deb9 // indirect
	golang.org/x/oauth2 v0.0.0-20200107190931-bf48bf16ab8d // indirect
	golang.org/x/sync v0.0.0-20190423024810-112230192c58
	golang.org/x/sys v0.0.0-20201101102859-da207088b7d1 // indirect
	golang.org/x/time v0.0.0-20200416051211-89c76fbcd5d1 // indirect
	google.golang.org/genproto v0.0.0-20201103154000-415bd0cd5df6 // indirect
	google.golang.org/grpc v1.33.1 // indirect
	google.golang.org/protobuf v1.25.0 // indirect
	gopkg.in/check.v1 v1.0.0-20190902080502-41f04d3bba15 // indirect
<<<<<<< HEAD
	gopkg.in/ini.v1 v1.58.0 // indirect
	gotest.tools v2.2.0+incompatible
=======
	gopkg.in/yaml.v2 v2.3.0
>>>>>>> 15f35b02
	gotest.tools/v3 v3.0.2 // indirect
	k8s.io/client-go v0.17.0
	k8s.io/utils v0.0.0-20200109141947-94aeca20bf09 // indirect
)<|MERGE_RESOLUTION|>--- conflicted
+++ resolved
@@ -47,12 +47,9 @@
 	google.golang.org/grpc v1.33.1 // indirect
 	google.golang.org/protobuf v1.25.0 // indirect
 	gopkg.in/check.v1 v1.0.0-20190902080502-41f04d3bba15 // indirect
-<<<<<<< HEAD
 	gopkg.in/ini.v1 v1.58.0 // indirect
+	gopkg.in/yaml.v2 v2.3.0
 	gotest.tools v2.2.0+incompatible
-=======
-	gopkg.in/yaml.v2 v2.3.0
->>>>>>> 15f35b02
 	gotest.tools/v3 v3.0.2 // indirect
 	k8s.io/client-go v0.17.0
 	k8s.io/utils v0.0.0-20200109141947-94aeca20bf09 // indirect
