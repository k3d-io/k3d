--- conflicted
+++ resolved
@@ -133,14 +133,8 @@
 
 			log.Debugf("========== Merged Simple Config ==========\n%+v\n==========================\n", cfg)
 
-<<<<<<< HEAD
-			/***********************************************
+			/**************************************
 			 * Transform, Process & Validate Configuration *
-			 ***********************************************/
-			clusterConfig, err := config.TransformSimpleToClusterConfig(cmd.Context(), runtimes.SelectedRuntime, *cliConfig)
-=======
-			/**************************************
-			 * Transform & Validate Configuration *
 			 **************************************/
 
 			// Set the name
@@ -149,7 +143,6 @@
 			}
 
 			clusterConfig, err := config.TransformSimpleToClusterConfig(cmd.Context(), runtimes.SelectedRuntime, cfg)
->>>>>>> 34556b3f
 			if err != nil {
 				log.Fatalln(err)
 			}
