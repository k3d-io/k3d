/*

Copyright © 2020 The k3d Author(s)

Permission is hereby granted, free of charge, to any person obtaining a copy
of this software and associated documentation files (the "Software"), to deal
in the Software without restriction, including without limitation the rights
to use, copy, modify, merge, publish, distribute, sublicense, and/or sell
copies of the Software, and to permit persons to whom the Software is
furnished to do so, subject to the following conditions:

The above copyright notice and this permission notice shall be included in
all copies or substantial portions of the Software.

THE SOFTWARE IS PROVIDED "AS IS", WITHOUT WARRANTY OF ANY KIND, EXPRESS OR
IMPLIED, INCLUDING BUT NOT LIMITED TO THE WARRANTIES OF MERCHANTABILITY,
FITNESS FOR A PARTICULAR PURPOSE AND NONINFRINGEMENT. IN NO EVENT SHALL THE
AUTHORS OR COPYRIGHT HOLDERS BE LIABLE FOR ANY CLAIM, DAMAGES OR OTHER
LIABILITY, WHETHER IN AN ACTION OF CONTRACT, TORT OR OTHERWISE, ARISING FROM,
OUT OF OR IN CONNECTION WITH THE SOFTWARE OR THE USE OR OTHER DEALINGS IN
THE SOFTWARE.
*/
package cluster

import (
	"fmt"
	"os"
	"runtime"
	"time"

	"github.com/spf13/cobra"

	cliutil "github.com/rancher/k3d/v3/cmd/util"
	k3dCluster "github.com/rancher/k3d/v3/pkg/cluster"
	"github.com/rancher/k3d/v3/pkg/config"
	conf "github.com/rancher/k3d/v3/pkg/config/v1alpha1"
	"github.com/rancher/k3d/v3/pkg/runtimes"
	k3d "github.com/rancher/k3d/v3/pkg/types"
	"github.com/rancher/k3d/v3/version"

	log "github.com/sirupsen/logrus"
)

const clusterCreateDescription = `
Create a new k3s cluster with containerized nodes (k3s in docker).
Every cluster will consist of one or more containers:
	- 1 (or more) server node container (k3s)
	- (optionally) 1 loadbalancer container as the entrypoint to the cluster (nginx)
	- (optionally) 1 (or more) agent node containers (k3s)
`

// NewCmdClusterCreate returns a new cobra command
func NewCmdClusterCreate() *cobra.Command {

<<<<<<< HEAD
	simpleConfig := &conf.SimpleConfig{}
	var configFile string
=======
	createClusterOpts := &k3d.ClusterCreateOpts{}
	var noRollback bool
	var updateDefaultKubeconfig, updateCurrentContext bool
>>>>>>> b5eeda74

	// create new command
	cmd := &cobra.Command{
		Use:   "create NAME",
		Short: "Create a new cluster",
		Long:  clusterCreateDescription,
		Args:  cobra.RangeArgs(0, 1), // exactly one cluster name can be set (default: k3d.DefaultClusterName)
		Run: func(cmd *cobra.Command, args []string) {

			// parse args and flags
			simpleConfig = parseCreateClusterCmd(cmd, args, simpleConfig)

			log.Debugf("========== Simple Config ==========\n%+v\n==========================\n", simpleConfig)

			if configFile != "" {
				configFromFile, err := config.ReadConfig(configFile)
				if err != nil {
					log.Fatalln(err)
				}
				simpleConfig, err = config.MergeSimple(*simpleConfig, configFromFile.(conf.SimpleConfig))
				if err != nil {
					log.Fatalln(err)
				}
			}

			log.Debugf("========== Merged Simple Config ==========\n%+v\n==========================\n", simpleConfig)
			clusterConfig, err := config.TransformSimpleToClusterConfig(cmd.Context(), runtimes.SelectedRuntime, *simpleConfig)
			if err != nil {
				log.Fatalln(err)
			}
			log.Debugf("===== Cluster Config =====\n%+v\n===== ===== =====\n", clusterConfig)
			if err := config.ValidateClusterConfig(cmd.Context(), runtimes.SelectedRuntime, *clusterConfig); err != nil {
				log.Fatalln("Failed Cluster Configuration Validation: ", err)
			}

			// check if a cluster with that name exists already
			if _, err := k3dCluster.ClusterGet(cmd.Context(), runtimes.SelectedRuntime, &clusterConfig.Cluster); err == nil {
				log.Fatalf("Failed to create cluster '%s' because a cluster with that name already exists", clusterConfig.Cluster.Name)
			}

			if !simpleConfig.Options.KubeconfigOptions.UpdateDefaultKubeconfig && simpleConfig.Options.KubeconfigOptions.SwitchCurrentContext {
				log.Infoln("--update-default-kubeconfig=false --> sets --switch-context=false")
				simpleConfig.Options.KubeconfigOptions.SwitchCurrentContext = false
			}

			// create cluster
			if simpleConfig.Options.KubeconfigOptions.UpdateDefaultKubeconfig {
				log.Debugln("'--update-default-kubeconfig set: enabling wait-for-server")
				clusterConfig.Cluster.ClusterCreateOpts.WaitForServer = true
			}
<<<<<<< HEAD
			if err := k3dCluster.ClusterCreate(cmd.Context(), runtimes.SelectedRuntime, &clusterConfig.Cluster); err != nil {
				// rollback if creation failed
=======
			if err := k3dCluster.ClusterCreate(cmd.Context(), runtimes.SelectedRuntime, cluster); err != nil {
>>>>>>> b5eeda74
				log.Errorln(err)
				if noRollback {
					log.Fatalln("Cluster creation FAILED, rollback deactivated.")
				}
				// rollback if creation failed
				log.Errorln("Failed to create cluster >>> Rolling Back")
				if err := k3dCluster.ClusterDelete(cmd.Context(), runtimes.SelectedRuntime, &clusterConfig.Cluster); err != nil {
					log.Errorln(err)
					log.Fatalln("Cluster creation FAILED, also FAILED to rollback changes!")
				}
				log.Fatalln("Cluster creation FAILED, all changes have been rolled back!")
			}
			log.Infof("Cluster '%s' created successfully!", clusterConfig.Cluster.Name)

			if simpleConfig.Options.KubeconfigOptions.UpdateDefaultKubeconfig {
				log.Debugf("Updating default kubeconfig with a new context for cluster %s", clusterConfig.Cluster.Name)
				if _, err := k3dCluster.KubeconfigGetWrite(cmd.Context(), runtimes.SelectedRuntime, &clusterConfig.Cluster, "", &k3dCluster.WriteKubeConfigOptions{UpdateExisting: true, OverwriteExisting: false, UpdateCurrentContext: simpleConfig.Options.KubeconfigOptions.SwitchCurrentContext}); err != nil {
					log.Warningln(err)
				}
			}

			// print information on how to use the cluster with kubectl
			log.Infoln("You can now use it like this:")
			if simpleConfig.Options.KubeconfigOptions.UpdateDefaultKubeconfig && !simpleConfig.Options.KubeconfigOptions.SwitchCurrentContext {
				fmt.Printf("kubectl config use-context %s\n", fmt.Sprintf("%s-%s", k3d.DefaultObjectNamePrefix, clusterConfig.Cluster.Name))
			} else if !simpleConfig.Options.KubeconfigOptions.SwitchCurrentContext {
				if runtime.GOOS == "windows" {
					fmt.Printf("$env:KUBECONFIG=(%s kubeconfig write %s)\n", os.Args[0], clusterConfig.Cluster.Name)
				} else {
					fmt.Printf("export KUBECONFIG=$(%s kubeconfig write %s)\n", os.Args[0], clusterConfig.Cluster.Name)
				}
			}
			fmt.Println("kubectl cluster-info")
		},
	}

	/*********
	 * Flags *
	 *********/
	cmd.Flags().String("api-port", "random", "Specify the Kubernetes API server port exposed on the LoadBalancer (Format: `[HOST:]HOSTPORT`)\n - Example: `k3d cluster create --servers 3 --api-port 0.0.0.0:6550`")
<<<<<<< HEAD
	cmd.Flags().IntVarP(&simpleConfig.Servers, "servers", "s", 1, "Specify how many servers you want to create")
	cmd.Flags().IntVarP(&simpleConfig.Agents, "agents", "a", 0, "Specify how many agents you want to create")
	cmd.Flags().StringVarP(&simpleConfig.Image, "image", "i", fmt.Sprintf("%s:%s", k3d.DefaultK3sImageRepo, version.GetK3sVersion(false)), "Specify k3s image that you want to use for the nodes")
	cmd.Flags().StringVar(&simpleConfig.Network, "network", "", "Join an existing network")
	cmd.Flags().StringVar(&simpleConfig.ClusterToken, "token", "", "Specify a cluster token. By default, we generate one.")
	cmd.Flags().StringArrayP("volume", "v", nil, "Mount volumes into the nodes (Format: `[SOURCE:]DEST[@NODEFILTER[;NODEFILTER...]]`\n - Example: `k3d cluster create --agents 2 -v /my/path@agent[0,1] -v /tmp/test:/tmp/other@server[0]`")
	cmd.Flags().StringArrayP("port", "p", nil, "Map ports from the node containers to the host (Format: `[HOST:][HOSTPORT:]CONTAINERPORT[/PROTOCOL][@NODEFILTER]`)\n - Example: `k3d cluster create --agents 2 -p 8080:80@agent[0] -p 8081@agent[1]`")
	cmd.Flags().BoolVar(&simpleConfig.Options.K3dOptions.Wait, "wait", true, "Wait for the server(s) to be ready before returning. Use '--timeout DURATION' to not wait forever.")
	cmd.Flags().DurationVar(&simpleConfig.Options.K3dOptions.Timeout, "timeout", 0*time.Second, "Rollback changes if cluster couldn't be created in specified duration.")
	cmd.Flags().BoolVar(&simpleConfig.Options.KubeconfigOptions.UpdateDefaultKubeconfig, "update-default-kubeconfig", true, "Directly update the default kubeconfig with the new cluster's context")
	cmd.Flags().BoolVar(&simpleConfig.Options.KubeconfigOptions.SwitchCurrentContext, "switch-context", true, "Directly switch the default kubeconfig's current-context to the new cluster's context (requires --update-default-kubeconfig)")
	cmd.Flags().BoolVar(&simpleConfig.Options.K3dOptions.DisableLoadbalancer, "no-lb", false, "Disable the creation of a LoadBalancer in front of the server nodes")
=======
	cmd.Flags().IntP("servers", "s", 1, "Specify how many servers you want to create")
	cmd.Flags().IntP("agents", "a", 0, "Specify how many agents you want to create")
	cmd.Flags().StringP("image", "i", fmt.Sprintf("%s:%s", k3d.DefaultK3sImageRepo, version.GetK3sVersion(false)), "Specify k3s image that you want to use for the nodes")
	cmd.Flags().String("network", "", "Join an existing network")
	cmd.Flags().String("token", "", "Specify a cluster token. By default, we generate one.")
	cmd.Flags().StringArrayP("volume", "v", nil, "Mount volumes into the nodes (Format: `[SOURCE:]DEST[@NODEFILTER[;NODEFILTER...]]`\n - Example: `k3d cluster create --agents 2 -v \"/my/path@agent[0,1]\" -v \"/tmp/test:/tmp/other@server[0]\"`")
	cmd.Flags().StringArrayP("port", "p", nil, "Map ports from the node containers to the host (Format: `[HOST:][HOSTPORT:]CONTAINERPORT[/PROTOCOL][@NODEFILTER]`)\n - Example: `k3d cluster create --agents 2 -p \"8080:80@agent[0]\" -p \"8081@agent[1]\"`")
	cmd.Flags().StringArrayP("label", "l", nil, "Add label to node container (Format: `KEY[=VALUE][@NODEFILTER[;NODEFILTER...]]`\n - Example: `k3d cluster create --agents 2 -l \"my.label@agent[0,1]\" -v \"other.label=somevalue@server[0]\"`")
	cmd.Flags().BoolVar(&createClusterOpts.WaitForServer, "wait", true, "Wait for the server(s) to be ready before returning. Use '--timeout DURATION' to not wait forever.")
	cmd.Flags().DurationVar(&createClusterOpts.Timeout, "timeout", 0*time.Second, "Rollback changes if cluster couldn't be created in specified duration.")
	cmd.Flags().BoolVar(&updateDefaultKubeconfig, "update-default-kubeconfig", true, "Directly update the default kubeconfig with the new cluster's context")
	cmd.Flags().BoolVar(&updateCurrentContext, "switch-context", true, "Directly switch the default kubeconfig's current-context to the new cluster's context (requires --update-default-kubeconfig)")
	cmd.Flags().BoolVar(&createClusterOpts.DisableLoadBalancer, "no-lb", false, "Disable the creation of a LoadBalancer in front of the server nodes")
	cmd.Flags().BoolVar(&noRollback, "no-rollback", false, "Disable the automatic rollback actions, if anything goes wrong")
	cmd.Flags().BoolVar(&createClusterOpts.PrepDisableHostIPInjection, "no-hostip", false, "Disable the automatic injection of the Host IP as 'host.k3d.internal' into the containers and CoreDNS")
>>>>>>> b5eeda74

	/* Image Importing */
	cmd.Flags().BoolVar(&simpleConfig.Options.K3dOptions.DisableImageVolume, "no-image-volume", false, "Disable the creation of a volume for importing images")

	/* Config File */
	cmd.Flags().StringVarP(&configFile, "config", "c", "", "Path of a config file to use")
	if err := cobra.MarkFlagFilename(cmd.Flags(), "config", "yaml", "yml"); err != nil {
		log.Fatalln("Failed to mark flag 'config' as filename flag")
	}

	/* Multi Server Configuration */

	// multi-server - datastore
	// TODO: implement multi-server setups with external data store
	// cmd.Flags().String("datastore-endpoint", "", "[WIP] Specify external datastore endpoint (e.g. for multi server clusters)")
	/*
		cmd.Flags().String("datastore-network", "", "Specify container network where we can find the datastore-endpoint (add a connection)")

		// TODO: set default paths and hint, that one should simply mount the files using --volume flag
		cmd.Flags().String("datastore-cafile", "", "Specify external datastore's TLS Certificate Authority (CA) file")
		cmd.Flags().String("datastore-certfile", "", "Specify external datastore's TLS certificate file'")
		cmd.Flags().String("datastore-keyfile", "", "Specify external datastore's TLS key file'")
	*/

	/* k3s */
	cmd.Flags().StringArrayVar(&simpleConfig.Options.K3sOptions.ExtraServerArgs, "k3s-server-arg", nil, "Additional args passed to the `k3s server` command on server nodes (new flag per arg)")
	cmd.Flags().StringArrayVar(&simpleConfig.Options.K3sOptions.ExtraAgentArgs, "k3s-agent-arg", nil, "Additional args passed to the `k3s agent` command on agent nodes (new flag per arg)")

	/* Subcommands */

	// done
	return cmd
}

// parseCreateClusterCmd parses the command input into variables required to create a cluster
func parseCreateClusterCmd(cmd *cobra.Command, args []string, simpleConfig *conf.SimpleConfig) *conf.SimpleConfig {

	/********************************
	 * Parse and validate arguments *
	 ********************************/

	clustername := k3d.DefaultClusterName
	if len(args) != 0 {
		clustername = args[0]
	}

	simpleConfig.Name = clustername

	/****************************
	 * Parse and validate flags *
	 ****************************/

	// -> IMAGE
	if simpleConfig.Image == "latest" {
		simpleConfig.Image = version.GetK3sVersion(true)
	}

	// -> WAIT TIMEOUT
	if cmd.Flags().Changed("timeout") && simpleConfig.Options.K3dOptions.Timeout <= 0*time.Second {
		log.Fatalln("--timeout DURATION must be >= 1s")
	}

	// -> API-PORT
	apiPort, err := cmd.Flags().GetString("api-port")
	if err != nil {
		log.Fatalln(err)
	}

	// parse the port mapping
	exposeAPI, err := cliutil.ParseAPIPort(apiPort)
	if err != nil {
		log.Fatalln(err)
	}
	if exposeAPI.Host == "" {
		exposeAPI.Host = k3d.DefaultAPIHost
	}
	if exposeAPI.HostIP == "" {
		exposeAPI.HostIP = k3d.DefaultAPIHost
	}

	simpleConfig.ExposeAPI = exposeAPI

	// -> VOLUMES
	volumeFlags, err := cmd.Flags().GetStringArray("volume")
	if err != nil {
		log.Fatalln(err)
	}

	// volumeFilterMap will map volume mounts to applied node filters
	volumeFilterMap := make(map[string][]string, 1)
	for _, volumeFlag := range volumeFlags {

		// split node filter from the specified volume
		volume, filters, err := cliutil.SplitFiltersFromFlag(volumeFlag)
		if err != nil {
			log.Fatalln(err)
		}

		// create new entry or append filter to existing entry
		if _, exists := volumeFilterMap[volume]; exists {
			volumeFilterMap[volume] = append(volumeFilterMap[volume], filters...)
		} else {
			volumeFilterMap[volume] = filters
		}
	}

	for volume, nodeFilters := range volumeFilterMap {
		simpleConfig.Volumes = append(simpleConfig.Volumes, conf.VolumeWithNodeFilters{
			Volume:      volume,
			NodeFilters: nodeFilters,
		})
		log.Debugf("%+v, %+v", nodeFilters, volume)
	}

	// -> PORTS
	portFlags, err := cmd.Flags().GetStringArray("port")
	if err != nil {
		log.Fatalln(err)
	}

	portFilterMap := make(map[string][]string, 1)
	for _, portFlag := range portFlags {
		// split node filter from the specified volume
		portmap, filters, err := cliutil.SplitFiltersFromFlag(portFlag)
		if err != nil {
			log.Fatalln(err)
		}

		if len(filters) > 1 {
			log.Fatalln("Can only apply a Portmap to one node")
		}

		// create new entry or append filter to existing entry
		if _, exists := portFilterMap[portmap]; exists {
			log.Fatalln("Same Portmapping can not be used for multiple nodes")
		} else {
			portFilterMap[portmap] = filters
		}
	}

<<<<<<< HEAD
	for port, nodeFilters := range portFilterMap {
		simpleConfig.Ports = append(simpleConfig.Ports, conf.PortWithNodeFilters{
			Port:        port,
			NodeFilters: nodeFilters,
		})
		log.Debugf("Port: %s, Filters: %+v", port, nodeFilters)
	}

	log.Debugf("PortFilterMap: %+v", portFilterMap)
=======
	log.Tracef("PortFilterMap: %+v", portFilterMap)

	// --label
	labelFlags, err := cmd.Flags().GetStringArray("label")
	if err != nil {
		log.Fatalln(err)
	}

	// labelFilterMap will add container label to applied node filters
	labelFilterMap := make(map[string][]string, 1)
	for _, labelFlag := range labelFlags {

		// split node filter from the specified label
		label, filters, err := cliutil.SplitFiltersFromFlag(labelFlag)
		if err != nil {
			log.Fatalln(err)
		}

		// create new entry or append filter to existing entry
		if _, exists := labelFilterMap[label]; exists {
			labelFilterMap[label] = append(labelFilterMap[label], filters...)
		} else {
			labelFilterMap[label] = filters
		}
	}

	log.Tracef("LabelFilterMap: %+v", labelFilterMap)

	/********************
	 *									*
	 * generate cluster *
	 *									*
	 ********************/

	cluster := &k3d.Cluster{
		Name:              clustername,
		Network:           network,
		Token:             token,
		CreateClusterOpts: createClusterOpts,
		ExposeAPI:         exposeAPI,
	}

	// generate list of nodes
	cluster.Nodes = []*k3d.Node{}

	// ServerLoadBalancer
	if !createClusterOpts.DisableLoadBalancer {
		cluster.ServerLoadBalancer = &k3d.Node{
			Role: k3d.LoadBalancerRole,
		}
	}

	/****************
	 * Server Nodes *
	 ****************/

	for i := 0; i < serverCount; i++ {
		node := k3d.Node{
			Role:       k3d.ServerRole,
			Image:      image,
			Args:       createClusterOpts.K3sServerArgs,
			ServerOpts: k3d.ServerOpts{},
		}

		// TODO: by default, we don't expose an API port: should we change that?
		// -> if we want to change that, simply add the exposeAPI struct here

		// first server node will be init node if we have more than one server specified but no external datastore
		if i == 0 && serverCount > 1 {
			node.ServerOpts.IsInit = true
			cluster.InitNode = &node
		}

		// append node to list
		cluster.Nodes = append(cluster.Nodes, &node)
	}

	/****************
	 * Agent Nodes *
	 ****************/

	for i := 0; i < agentCount; i++ {
		node := k3d.Node{
			Role:  k3d.AgentRole,
			Image: image,
			Args:  createClusterOpts.K3sAgentArgs,
		}

		cluster.Nodes = append(cluster.Nodes, &node)
	}

	// append volumes
	for volume, filters := range volumeFilterMap {
		nodes, err := cliutil.FilterNodes(cluster.Nodes, filters)
		if err != nil {
			log.Fatalln(err)
		}
		for _, node := range nodes {
			node.Volumes = append(node.Volumes, volume)
		}
	}

	// append ports
	nodeCount := serverCount + agentCount
	nodeList := cluster.Nodes
	if !createClusterOpts.DisableLoadBalancer {
		nodeCount++
		nodeList = append(nodeList, cluster.ServerLoadBalancer)
	}
	for portmap, filters := range portFilterMap {
		if len(filters) == 0 && (nodeCount) > 1 {
			log.Fatalf("Malformed portmapping '%s' lacks a node filter, but there is more than one node (including the loadbalancer, if there is any).", portmap)
		}
		nodes, err := cliutil.FilterNodes(nodeList, filters)
		if err != nil {
			log.Fatalln(err)
		}
		for _, node := range nodes {
			node.Ports = append(node.Ports, portmap)
		}
	}

	// append labels
	for label, filters := range labelFilterMap {
		nodes, err := cliutil.FilterNodes(cluster.Nodes, filters)
		if err != nil {
			log.Fatalln(err)
		}
		for _, node := range nodes {
			// ensure node.Labels map is initialized (see also ClusterCreate.nodeSetup)
			if node.Labels == nil {
				node.Labels = make(map[string]string)
			}

			labelKey, labelValue := cliutil.SplitLabelKeyValue(label)
			node.Labels[labelKey] = labelValue
		}
	}

	/**********************
	 * Utility Containers *
	 **********************/
	// ...
>>>>>>> b5eeda74

	return simpleConfig
}<|MERGE_RESOLUTION|>--- conflicted
+++ resolved
@@ -52,14 +52,8 @@
 // NewCmdClusterCreate returns a new cobra command
 func NewCmdClusterCreate() *cobra.Command {
 
-<<<<<<< HEAD
 	simpleConfig := &conf.SimpleConfig{}
 	var configFile string
-=======
-	createClusterOpts := &k3d.ClusterCreateOpts{}
-	var noRollback bool
-	var updateDefaultKubeconfig, updateCurrentContext bool
->>>>>>> b5eeda74
 
 	// create new command
 	cmd := &cobra.Command{
@@ -110,12 +104,8 @@
 				log.Debugln("'--update-default-kubeconfig set: enabling wait-for-server")
 				clusterConfig.Cluster.ClusterCreateOpts.WaitForServer = true
 			}
-<<<<<<< HEAD
 			if err := k3dCluster.ClusterCreate(cmd.Context(), runtimes.SelectedRuntime, &clusterConfig.Cluster); err != nil {
 				// rollback if creation failed
-=======
-			if err := k3dCluster.ClusterCreate(cmd.Context(), runtimes.SelectedRuntime, cluster); err != nil {
->>>>>>> b5eeda74
 				log.Errorln(err)
 				if noRollback {
 					log.Fatalln("Cluster creation FAILED, rollback deactivated.")
@@ -156,7 +146,6 @@
 	 * Flags *
 	 *********/
 	cmd.Flags().String("api-port", "random", "Specify the Kubernetes API server port exposed on the LoadBalancer (Format: `[HOST:]HOSTPORT`)\n - Example: `k3d cluster create --servers 3 --api-port 0.0.0.0:6550`")
-<<<<<<< HEAD
 	cmd.Flags().IntVarP(&simpleConfig.Servers, "servers", "s", 1, "Specify how many servers you want to create")
 	cmd.Flags().IntVarP(&simpleConfig.Agents, "agents", "a", 0, "Specify how many agents you want to create")
 	cmd.Flags().StringVarP(&simpleConfig.Image, "image", "i", fmt.Sprintf("%s:%s", k3d.DefaultK3sImageRepo, version.GetK3sVersion(false)), "Specify k3s image that you want to use for the nodes")
@@ -164,28 +153,14 @@
 	cmd.Flags().StringVar(&simpleConfig.ClusterToken, "token", "", "Specify a cluster token. By default, we generate one.")
 	cmd.Flags().StringArrayP("volume", "v", nil, "Mount volumes into the nodes (Format: `[SOURCE:]DEST[@NODEFILTER[;NODEFILTER...]]`\n - Example: `k3d cluster create --agents 2 -v /my/path@agent[0,1] -v /tmp/test:/tmp/other@server[0]`")
 	cmd.Flags().StringArrayP("port", "p", nil, "Map ports from the node containers to the host (Format: `[HOST:][HOSTPORT:]CONTAINERPORT[/PROTOCOL][@NODEFILTER]`)\n - Example: `k3d cluster create --agents 2 -p 8080:80@agent[0] -p 8081@agent[1]`")
+	cmd.Flags().StringArrayP("label", "l", nil, "Add label to node container (Format: `KEY[=VALUE][@NODEFILTER[;NODEFILTER...]]`\n - Example: `k3d cluster create --agents 2 -l \"my.label@agent[0,1]\" -v \"other.label=somevalue@server[0]\"`")
 	cmd.Flags().BoolVar(&simpleConfig.Options.K3dOptions.Wait, "wait", true, "Wait for the server(s) to be ready before returning. Use '--timeout DURATION' to not wait forever.")
 	cmd.Flags().DurationVar(&simpleConfig.Options.K3dOptions.Timeout, "timeout", 0*time.Second, "Rollback changes if cluster couldn't be created in specified duration.")
 	cmd.Flags().BoolVar(&simpleConfig.Options.KubeconfigOptions.UpdateDefaultKubeconfig, "update-default-kubeconfig", true, "Directly update the default kubeconfig with the new cluster's context")
 	cmd.Flags().BoolVar(&simpleConfig.Options.KubeconfigOptions.SwitchCurrentContext, "switch-context", true, "Directly switch the default kubeconfig's current-context to the new cluster's context (requires --update-default-kubeconfig)")
 	cmd.Flags().BoolVar(&simpleConfig.Options.K3dOptions.DisableLoadbalancer, "no-lb", false, "Disable the creation of a LoadBalancer in front of the server nodes")
-=======
-	cmd.Flags().IntP("servers", "s", 1, "Specify how many servers you want to create")
-	cmd.Flags().IntP("agents", "a", 0, "Specify how many agents you want to create")
-	cmd.Flags().StringP("image", "i", fmt.Sprintf("%s:%s", k3d.DefaultK3sImageRepo, version.GetK3sVersion(false)), "Specify k3s image that you want to use for the nodes")
-	cmd.Flags().String("network", "", "Join an existing network")
-	cmd.Flags().String("token", "", "Specify a cluster token. By default, we generate one.")
-	cmd.Flags().StringArrayP("volume", "v", nil, "Mount volumes into the nodes (Format: `[SOURCE:]DEST[@NODEFILTER[;NODEFILTER...]]`\n - Example: `k3d cluster create --agents 2 -v \"/my/path@agent[0,1]\" -v \"/tmp/test:/tmp/other@server[0]\"`")
-	cmd.Flags().StringArrayP("port", "p", nil, "Map ports from the node containers to the host (Format: `[HOST:][HOSTPORT:]CONTAINERPORT[/PROTOCOL][@NODEFILTER]`)\n - Example: `k3d cluster create --agents 2 -p \"8080:80@agent[0]\" -p \"8081@agent[1]\"`")
-	cmd.Flags().StringArrayP("label", "l", nil, "Add label to node container (Format: `KEY[=VALUE][@NODEFILTER[;NODEFILTER...]]`\n - Example: `k3d cluster create --agents 2 -l \"my.label@agent[0,1]\" -v \"other.label=somevalue@server[0]\"`")
-	cmd.Flags().BoolVar(&createClusterOpts.WaitForServer, "wait", true, "Wait for the server(s) to be ready before returning. Use '--timeout DURATION' to not wait forever.")
-	cmd.Flags().DurationVar(&createClusterOpts.Timeout, "timeout", 0*time.Second, "Rollback changes if cluster couldn't be created in specified duration.")
-	cmd.Flags().BoolVar(&updateDefaultKubeconfig, "update-default-kubeconfig", true, "Directly update the default kubeconfig with the new cluster's context")
-	cmd.Flags().BoolVar(&updateCurrentContext, "switch-context", true, "Directly switch the default kubeconfig's current-context to the new cluster's context (requires --update-default-kubeconfig)")
-	cmd.Flags().BoolVar(&createClusterOpts.DisableLoadBalancer, "no-lb", false, "Disable the creation of a LoadBalancer in front of the server nodes")
 	cmd.Flags().BoolVar(&noRollback, "no-rollback", false, "Disable the automatic rollback actions, if anything goes wrong")
 	cmd.Flags().BoolVar(&createClusterOpts.PrepDisableHostIPInjection, "no-hostip", false, "Disable the automatic injection of the Host IP as 'host.k3d.internal' into the containers and CoreDNS")
->>>>>>> b5eeda74
 
 	/* Image Importing */
 	cmd.Flags().BoolVar(&simpleConfig.Options.K3dOptions.DisableImageVolume, "no-image-volume", false, "Disable the creation of a volume for importing images")
@@ -326,7 +301,6 @@
 		}
 	}
 
-<<<<<<< HEAD
 	for port, nodeFilters := range portFilterMap {
 		simpleConfig.Ports = append(simpleConfig.Ports, conf.PortWithNodeFilters{
 			Port:        port,
@@ -336,8 +310,6 @@
 	}
 
 	log.Debugf("PortFilterMap: %+v", portFilterMap)
-=======
-	log.Tracef("PortFilterMap: %+v", portFilterMap)
 
 	// --label
 	labelFlags, err := cmd.Flags().GetStringArray("label")
@@ -363,124 +335,16 @@
 		}
 	}
 
+	// TODO: add labels to simpleConfig
+	// for label, nodeFilters := range labelFilterMap {
+	// 	simpleConfig.Ports = append(simpleConfig.Ports, conf.PortWithNodeFilters{
+	// 		Port:        port,
+	// 		NodeFilters: nodeFilters,
+	// 	})
+	// 	log.Debugf("Port: %s, Filters: %+v", port, nodeFilters)
+	// }
+
 	log.Tracef("LabelFilterMap: %+v", labelFilterMap)
-
-	/********************
-	 *									*
-	 * generate cluster *
-	 *									*
-	 ********************/
-
-	cluster := &k3d.Cluster{
-		Name:              clustername,
-		Network:           network,
-		Token:             token,
-		CreateClusterOpts: createClusterOpts,
-		ExposeAPI:         exposeAPI,
-	}
-
-	// generate list of nodes
-	cluster.Nodes = []*k3d.Node{}
-
-	// ServerLoadBalancer
-	if !createClusterOpts.DisableLoadBalancer {
-		cluster.ServerLoadBalancer = &k3d.Node{
-			Role: k3d.LoadBalancerRole,
-		}
-	}
-
-	/****************
-	 * Server Nodes *
-	 ****************/
-
-	for i := 0; i < serverCount; i++ {
-		node := k3d.Node{
-			Role:       k3d.ServerRole,
-			Image:      image,
-			Args:       createClusterOpts.K3sServerArgs,
-			ServerOpts: k3d.ServerOpts{},
-		}
-
-		// TODO: by default, we don't expose an API port: should we change that?
-		// -> if we want to change that, simply add the exposeAPI struct here
-
-		// first server node will be init node if we have more than one server specified but no external datastore
-		if i == 0 && serverCount > 1 {
-			node.ServerOpts.IsInit = true
-			cluster.InitNode = &node
-		}
-
-		// append node to list
-		cluster.Nodes = append(cluster.Nodes, &node)
-	}
-
-	/****************
-	 * Agent Nodes *
-	 ****************/
-
-	for i := 0; i < agentCount; i++ {
-		node := k3d.Node{
-			Role:  k3d.AgentRole,
-			Image: image,
-			Args:  createClusterOpts.K3sAgentArgs,
-		}
-
-		cluster.Nodes = append(cluster.Nodes, &node)
-	}
-
-	// append volumes
-	for volume, filters := range volumeFilterMap {
-		nodes, err := cliutil.FilterNodes(cluster.Nodes, filters)
-		if err != nil {
-			log.Fatalln(err)
-		}
-		for _, node := range nodes {
-			node.Volumes = append(node.Volumes, volume)
-		}
-	}
-
-	// append ports
-	nodeCount := serverCount + agentCount
-	nodeList := cluster.Nodes
-	if !createClusterOpts.DisableLoadBalancer {
-		nodeCount++
-		nodeList = append(nodeList, cluster.ServerLoadBalancer)
-	}
-	for portmap, filters := range portFilterMap {
-		if len(filters) == 0 && (nodeCount) > 1 {
-			log.Fatalf("Malformed portmapping '%s' lacks a node filter, but there is more than one node (including the loadbalancer, if there is any).", portmap)
-		}
-		nodes, err := cliutil.FilterNodes(nodeList, filters)
-		if err != nil {
-			log.Fatalln(err)
-		}
-		for _, node := range nodes {
-			node.Ports = append(node.Ports, portmap)
-		}
-	}
-
-	// append labels
-	for label, filters := range labelFilterMap {
-		nodes, err := cliutil.FilterNodes(cluster.Nodes, filters)
-		if err != nil {
-			log.Fatalln(err)
-		}
-		for _, node := range nodes {
-			// ensure node.Labels map is initialized (see also ClusterCreate.nodeSetup)
-			if node.Labels == nil {
-				node.Labels = make(map[string]string)
-			}
-
-			labelKey, labelValue := cliutil.SplitLabelKeyValue(label)
-			node.Labels[labelKey] = labelValue
-		}
-	}
-
-	/**********************
-	 * Utility Containers *
-	 **********************/
-	// ...
->>>>>>> b5eeda74
 
 	return simpleConfig
 }