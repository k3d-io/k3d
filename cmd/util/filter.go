--- conflicted
+++ resolved
@@ -24,17 +24,8 @@
 import (
 	"fmt"
 	"strings"
-<<<<<<< HEAD
-=======
 
 	log "github.com/sirupsen/logrus"
-
-	k3d "github.com/rancher/k3d/v4/pkg/types"
-
-	"github.com/rancher/k3d/v4/pkg/util"
-
-	"regexp"
->>>>>>> ec79db4e
 )
 
 // SplitFiltersFromFlag separates a flag's value from the node filter, if there is one
