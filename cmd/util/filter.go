/*
Copyright © 2020 The k3d Author(s)

Permission is hereby granted, free of charge, to any person obtaining a copy
of this software and associated documentation files (the "Software"), to deal
in the Software without restriction, including without limitation the rights
to use, copy, modify, merge, publish, distribute, sublicense, and/or sell
copies of the Software, and to permit persons to whom the Software is
furnished to do so, subject to the following conditions:

The above copyright notice and this permission notice shall be included in
all copies or substantial portions of the Software.

THE SOFTWARE IS PROVIDED "AS IS", WITHOUT WARRANTY OF ANY KIND, EXPRESS OR
IMPLIED, INCLUDING BUT NOT LIMITED TO THE WARRANTIES OF MERCHANTABILITY,
FITNESS FOR A PARTICULAR PURPOSE AND NONINFRINGEMENT. IN NO EVENT SHALL THE
AUTHORS OR COPYRIGHT HOLDERS BE LIABLE FOR ANY CLAIM, DAMAGES OR OTHER
LIABILITY, WHETHER IN AN ACTION OF CONTRACT, TORT OR OTHERWISE, ARISING FROM,
OUT OF OR IN CONNECTION WITH THE SOFTWARE OR THE USE OR OTHER DEALINGS IN
THE SOFTWARE.
*/
package util

import (
	"fmt"
	"strings"
<<<<<<< HEAD
=======

	log "github.com/sirupsen/logrus"
>>>>>>> 778f80d8
)

// SplitFiltersFromFlag separates a flag's value from the node filter, if there is one
func SplitFiltersFromFlag(flag string) (string, []string, error) {

	/* Case 1) no filter specified */

	if !strings.Contains(flag, "@") {
		return flag, nil, nil
	}

	/* Case 2) filter indicated using '@' in flag */

	split := strings.Split(flag, "@")
	newsplit := []string{}
	buffer := ""

	for i, it := range split {

		// Case 1: There's a '\' just before the '@' sign -> Should it be escaped (aka be a literal '@')?
		if strings.HasSuffix(it, "\\") && i != len(split)-1 {
			// Case 1.1: Escaped backslash
			if strings.HasSuffix(it, "\\\\") {
				it = strings.TrimSuffix(it, "\\")
				log.Warnf("The part '%s' of the flag input '%s' ends with a double backslash, so we assume you want to escape the backslash before the '@'. That's the only time we do this.", it, flag)
			} else {
				// Case 1.2: Unescaped backslash -> Escaping the '@' -> remove suffix and append it to buffer, followed by the escaped @ sign
				log.Tracef("Item '%s' just before an '@' ends with '\\', so we assume it's escaping a literal '@'", it)
				buffer += strings.TrimSuffix(it, "\\") + "@"
				continue
			}
		}
		// Case 2: There's no '\': append item to buffer, save it to new slice, empty buffer and continue
		newsplit = append(newsplit, buffer+it)
		buffer = ""
		continue
	}

	// max number of pieces after split = 2 (only one @ allowed in flag)
	if len(newsplit) > 2 {
		return "", nil, fmt.Errorf("Invalid flag '%s': only one unescaped '@' allowed for node filter(s) (Escape literal '@' with '\\')", flag)
	}

	// trailing or leading '@'
<<<<<<< HEAD
	if len(split) < 2 {
		return "", nil, fmt.Errorf("Invalid flag '%s' includes '@' but is missing either an object or a filter", flag)
	}

	return split[0], strings.Split(split[1], ";"), nil
=======
	if len(newsplit) < 2 {
		return "", nil, fmt.Errorf("Invalid flag '%s' includes unescaped '@' but is missing a node filter (Escape literal '@' with '\\')", flag)
	}

	return newsplit[0], strings.Split(newsplit[1], ";"), nil
>>>>>>> 778f80d8

}<|MERGE_RESOLUTION|>--- conflicted
+++ resolved
@@ -24,11 +24,8 @@
 import (
 	"fmt"
 	"strings"
-<<<<<<< HEAD
-=======
 
 	log "github.com/sirupsen/logrus"
->>>>>>> 778f80d8
 )
 
 // SplitFiltersFromFlag separates a flag's value from the node filter, if there is one
@@ -73,18 +70,10 @@
 	}
 
 	// trailing or leading '@'
-<<<<<<< HEAD
-	if len(split) < 2 {
-		return "", nil, fmt.Errorf("Invalid flag '%s' includes '@' but is missing either an object or a filter", flag)
-	}
-
-	return split[0], strings.Split(split[1], ";"), nil
-=======
 	if len(newsplit) < 2 {
 		return "", nil, fmt.Errorf("Invalid flag '%s' includes unescaped '@' but is missing a node filter (Escape literal '@' with '\\')", flag)
 	}
 
 	return newsplit[0], strings.Split(newsplit[1], ";"), nil
->>>>>>> 778f80d8
 
 }