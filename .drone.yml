---
###########################################
##### k3d CLI/binary release pipeline #####
###########################################

kind: pipeline
type: docker
name: main

platform:
  os: linux
  arch: amd64

steps:
  - name: lint
    image: golang:1.14
    commands:
      - make ci-setup
      - make check-fmt lint
    when:
      event:
        - push
        - pull_request
        - tag

  - name: test
    image: docker:19.03
    volumes:
      - name: dockersock
        path: /var/run
    commands:
      - apk add git bash curl sudo jq make
      - sleep 5 # give docker enough time to start
      - make e2e
    when:
      event:
        - push
        - pull_request
        - tag

  - name: build
    image: golang:1.14
    environment:
      GIT_TAG: "${DRONE_TAG}"
    commands:
      - make ci-setup
      - make build-cross
    depends_on:
      - lint
      - test
    when:
      branch:
        - main
      event:
        - push
        - tag

  - name: pre-release
    image: plugins/github-release
    settings:
      api_key:
        from_secret: github_token
      files:
        - _dist/*
      checksum:
        - sha256
      prerelease: true
    depends_on:
      - lint
      - test
      - build
    when:
      event:
        - tag
      ref:
        include:
          - "refs/tags/*rc*"
          - "refs/tags/*beta*"
          - "refs/tags/*alpha*"

  - name: release
    image: plugins/github-release
    settings:
      api_key:
        from_secret: github_token
      files:
        - _dist/*
      checksum:
        - sha256
    depends_on:
      - lint
      - test
      - build
    when:
      event:
        - tag
      ref:
        exclude:
          - "refs/tags/*rc*"
          - "refs/tags/*beta*"
          - "refs/tags/*alpha*"

<<<<<<< HEAD
  - name: release-aur
    image: archlinux:20200705
    settings:
      package_name: rancher-k3d-bin
      commit_username: Drone CI
      commit_email: jonas@dellinger.dev
      commit_message: "[CI] Updated to $NEW_RELEASE"
      ssh_private_key:
        from_secret: ssh_private_key
    depends_on:
      - release
    commands:
      - ./deploy-aur.sh
    when:
      event:
        - tag
      ref:
        exclude:
          - "refs/tags/*rc*"
          - "refs/tags/*beta*"
          - "refs/tags/*alpha*"

  - name: pre-release-aur
    image: archlinux:20200705
    settings:
      package_name: rancher-k3d-beta-bin
      commit_username: Drone CI
      commit_email: jonas@dellinger.dev
      commit_message: "[CI] Updated to $NEW_RELEASE"
      ssh_private_key:
        from_secret: ssh_private_key
    depends_on:
      - pre-release
    commands:
      # AUR Packages are not allowed to use - in the package version. its used to combine pkgver and pkgrel
      - export DRONE_COMMIT_REF=${DRONE_COMMIT_REF/-/_}
      - ./deploy-aur.sh
    when:
      event:
        - tag
      ref:
        include:
          - "refs/tags/*rc*"
          - "refs/tags/*beta*"
          - "refs/tags/*alpha*"
=======
  - name: docker_build_push_dind
    image: plugins/docker
    settings:
      repo: rancher/k3d
      tags:
        - latest-dind
        - "${DRONE_TAG}-dind"
      dockerfile: Dockerfile
      target: dind
      context: .
      username:
        from_secret: docker_username
      password:
        from_secret: docker_password
    depends_on:
      - lint
      - test
      - build
    when:
      event:
        - tag

  - name: docker_build_push_binary
    image: plugins/docker
    settings:
      repo: rancher/k3d
      tags:
        - latest
        - "${DRONE_TAG}"
      dockerfile: Dockerfile
      target: dind
      context: .
      username:
        from_secret: docker_username
      password:
        from_secret: docker_password
    depends_on:
      - lint
      - test
      - build
    when:
      event:
        - tag
>>>>>>> b5eeda74

services:
  # Starting the docker service to be used by dind
  - name: docker
    image: docker:19.03-dind
    privileged: true
    volumes:
      - name: dockersock
        path: /var/run

volumes:
  - name: dockersock
    temp: {}

---
#########################
##### Documentation #####
#########################

kind: pipeline
type: docker
name: docs

platform:
  os: linux
  arch: amd64

steps:
  - name: build
    image: python:3.8
    commands:
      - python3 -m pip install -r docs/requirements.txt
      - mkdocs build --verbose --clean --strict
    when:
      branch:
        - main
      event:
        - push

  - name: publish
    image: plugins/gh-pages
    settings:
      password:
        from_secret: github_token
      username: rancherio-gh-m
      pages_directory: site/
      target_branch: gh-pages
    when:
      branch:
        - main
      event:
        - push

trigger:
  event:
    - push
  branch:
    - main

---
#####################
##### k3d-proxy #####
#####################

kind: pipeline
type: docker
name: proxy_linux_amd64

platform:
  os: linux
  arch: amd64

steps:
  - name: build_push
    image: plugins/docker
    settings:
      repo: rancher/k3d-proxy
      tags:
        - latest-linux-amd64
        - "${DRONE_TAG}-linux-amd64"
      dockerfile: proxy/Dockerfile
      context: proxy/
      username:
        from_secret: docker_username
      password:
        from_secret: docker_password
    when:
      event:
        - tag

trigger:
  event:
    - tag

depends_on:
  - main

---
kind: pipeline
type: docker
name: proxy_linux_arm

platform:
  os: linux
  arch: arm

steps:
  - name: build_push
    image: plugins/docker
    settings:
      repo: rancher/k3d-proxy
      tags:
        - latest-linux-arm
        - "${DRONE_TAG}-linux-arm"
      dockerfile: proxy/Dockerfile
      context: proxy/
      username:
        from_secret: docker_username
      password:
        from_secret: docker_password
      build_args:
        - ARCH=arm
    when:
      event:
        - tag

trigger:
  event:
    - tag

depends_on:
  - main

---
kind: pipeline
type: docker
name: proxy_linux_arm64

platform:
  os: linux
  arch: arm64

steps:
  - name: build_push
    image: plugins/docker
    settings:
      repo: rancher/k3d-proxy
      tags:
        - latest-linux-arm64
        - "${DRONE_TAG}-linux-arm64"
      dockerfile: proxy/Dockerfile
      context: proxy/
      username:
        from_secret: docker_username
      password:
        from_secret: docker_password
      build_args:
        - ARCH=arm64
    when:
      event:
        - tag

trigger:
  event:
    - tag

depends_on:
  - main

---
kind: pipeline
type: docker
name: proxy_manifest

platform:
  os: linux
  arch: amd64

steps:
  - name: push_manifest
    image: plugins/manifest
    settings:
      username:
        from_secret: docker_username
      password:
        from_secret: docker_password
      target: "rancher/k3d-proxy:${DRONE_TAG}"
      template: "rancher/k3d-proxy:${DRONE_TAG}-OS-ARCH"
      platforms:
        - linux/amd64
        - linux/arm
        - linux/arm64
    when:
      event:
        - tag

trigger:
  event:
    - tag

depends_on:
  - main
  - proxy_linux_amd64
  - proxy_linux_arm
  - proxy_linux_arm64

---
#####################
##### k3d-tools #####
#####################

kind: pipeline
type: docker
name: tools_linux_amd64

platform:
  os: linux
  arch: amd64

steps:
  - name: build_push
    image: plugins/docker
    settings:
      repo: rancher/k3d-tools
      tags:
        - latest-linux-amd64
        - "${DRONE_TAG}-linux-amd64"
      dockerfile: tools/Dockerfile
      context: tools/
      username:
        from_secret: docker_username
      password:
        from_secret: docker_password
    when:
      event:
        - tag

trigger:
  event:
    - tag

depends_on:
  - main

---
kind: pipeline
type: docker
name: tools_linux_arm

platform:
  os: linux
  arch: arm

steps:
  - name: build_push
    image: plugins/docker
    settings:
      repo: rancher/k3d-tools
      tags:
        - latest-linux-arm
        - "${DRONE_TAG}-linux-arm"
      dockerfile: tools/Dockerfile
      context: tools/
      username:
        from_secret: docker_username
      password:
        from_secret: docker_password
    when:
      event:
        - tag

trigger:
  event:
    - tag

depends_on:
  - main
---
kind: pipeline
type: docker
name: tools_linux_arm64

platform:
  os: linux
  arch: arm64

steps:
  - name: build_push
    image: plugins/docker
    settings:
      repo: rancher/k3d-tools
      tags:
        - latest-linux-arm64
        - "${DRONE_TAG}-linux-arm64"
      dockerfile: tools/Dockerfile
      context: tools/
      username:
        from_secret: docker_username
      password:
        from_secret: docker_password
    when:
      event:
        - tag

trigger:
  event:
    - tag

depends_on:
  - main
---
kind: pipeline
type: docker
name: tools_manifest

platform:
  os: linux
  arch: amd64

steps:
  - name: push_manifest
    image: plugins/manifest
    settings:
      username:
        from_secret: docker_username
      password:
        from_secret: docker_password
      target: "rancher/k3d-tools:${DRONE_TAG}"
      template: "rancher/k3d-tools:${DRONE_TAG}-OS-ARCH"
      platforms:
        - linux/amd64
        - linux/arm
        - linux/arm64
    when:
      event:
        - tag

trigger:
  event:
    - tag

depends_on:
  - main
  - tools_linux_amd64
  - tools_linux_arm
  - tools_linux_arm64<|MERGE_RESOLUTION|>--- conflicted
+++ resolved
@@ -100,7 +100,6 @@
           - "refs/tags/*beta*"
           - "refs/tags/*alpha*"
 
-<<<<<<< HEAD
   - name: release-aur
     image: archlinux:20200705
     settings:
@@ -146,7 +145,6 @@
           - "refs/tags/*rc*"
           - "refs/tags/*beta*"
           - "refs/tags/*alpha*"
-=======
   - name: docker_build_push_dind
     image: plugins/docker
     settings:
@@ -190,7 +188,6 @@
     when:
       event:
         - tag
->>>>>>> b5eeda74
 
 services:
   # Starting the docker service to be used by dind
